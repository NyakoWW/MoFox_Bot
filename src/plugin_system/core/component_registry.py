--- conflicted
+++ resolved
@@ -34,12 +34,7 @@
 
     def __init__(self):
         # 命名空间式组件名构成法 f"{component_type}.{component_name}"
-<<<<<<< HEAD
-        self._plus_command_registry: Dict[str, Type[PlusCommand]] = {}
-        self._components: Dict[str, ComponentInfo] = {}
-=======
         self._components: Dict[str, 'ComponentInfo'] = {}
->>>>>>> 80d34f31
         """组件注册表 命名空间式组件名 -> 组件信息"""
         self._components_by_type: Dict['ComponentType', Dict[str, 'ComponentInfo']] = {types: {} for types in ComponentType}
         """类型 -> 组件原名称 -> 组件信息"""
@@ -667,7 +662,7 @@
     def get_plus_command_registry(self) -> Dict[str, Type['PlusCommand']]:
         """获取PlusCommand注册表"""
         if not hasattr(self, "_plus_command_registry"):
-            pass
+            self._plus_command_registry: Dict[str, Type[PlusCommand]] = {}
         return self._plus_command_registry.copy()
 
     def get_registered_plus_command_info(self, command_name: str) -> Optional['PlusCommandInfo']:
@@ -734,8 +729,7 @@
         plugin_info = self.get_plugin_info(plugin_name)
         return plugin_info.components if plugin_info else []
 
-    @staticmethod
-    def get_plugin_config(plugin_name: str) -> dict:
+    def get_plugin_config(self, plugin_name: str) -> dict:
         """获取插件配置
 
         Args:
