--- conflicted
+++ resolved
@@ -1,8 +1,4 @@
 # -*- coding: utf-8 -*-
-<<<<<<< HEAD
-# -*- coding: utf-8 -*-
-=======
->>>>>>> 80d34f31
 """
 @desc: 该模块封装了与大语言模型（LLM）交互的所有核心逻辑。
 它被设计为一个高度容错和可扩展的系统，包含以下主要组件：
@@ -895,11 +891,7 @@
             max_tokens=self.model_for_task.max_tokens if max_tokens is None else max_tokens,
         )
 
-<<<<<<< HEAD
-        self._record_usage(model_info, response.usage, time.time() - start_time, "/chat/completions")
-=======
         await self._record_usage(model_info, response.usage, time.time() - start_time, "/chat/completions")
->>>>>>> 80d34f31
 
         if not response.content and not response.tool_calls:
             if raise_when_empty:
@@ -924,22 +916,14 @@
             embedding_input=embedding_input
         )
         
-<<<<<<< HEAD
-        self._record_usage(model_info, response.usage, time.time() - start_time, "/embeddings")
-=======
         await self._record_usage(model_info, response.usage, time.time() - start_time, "/embeddings")
->>>>>>> 80d34f31
         
         if not response.embedding:
             raise RuntimeError("获取embedding失败")
         
         return response.embedding, model_info.name
 
-<<<<<<< HEAD
-    def _record_usage(self, model_info: ModelInfo, usage: Optional[UsageRecord], time_cost: float, endpoint: str):
-=======
     async def _record_usage(self, model_info: ModelInfo, usage: Optional[UsageRecord], time_cost: float, endpoint: str):
->>>>>>> 80d34f31
         """
         记录模型使用情况。
 
