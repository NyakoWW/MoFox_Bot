# mmc/src/common/database/monthly_plan_db.py

from typing import List
from src.common.database.sqlalchemy_models import MonthlyPlan, get_db_session
from src.common.logger import get_logger
from src.config.config import global_config  # 需要导入全局配置

logger = get_logger("monthly_plan_db")


def add_new_plans(plans: List[str], month: str):
    """
    批量添加新生成的月度计划到数据库，并确保不超过上限。

    :param plans: 计划内容列表。
    :param month: 目标月份，格式为 "YYYY-MM"。
    """
    with get_db_session() as session:
        try:
            # 1. 获取当前有效计划数量（状态为 'active'）
            current_plan_count = (
                session.query(MonthlyPlan)
                .filter(MonthlyPlan.target_month == month, MonthlyPlan.status == "active")
                .count()
            )

            # 2. 从配置获取上限
            max_plans = global_config.monthly_plan_system.max_plans_per_month

            # 3. 计算还能添加多少计划
            remaining_slots = max_plans - current_plan_count

            if remaining_slots <= 0:
                logger.info(f"{month} 的月度计划已达到上限 ({max_plans}条)，不再添加新计划。")
                return

            # 4. 截取可以添加的计划
            plans_to_add = plans[:remaining_slots]

            new_plan_objects = [
                MonthlyPlan(plan_text=plan, target_month=month, status="active") for plan in plans_to_add
            ]
            session.add_all(new_plan_objects)
            session.commit()

            logger.info(f"成功向数据库添加了 {len(new_plan_objects)} 条 {month} 的月度计划。")
            if len(plans) > len(plans_to_add):
                logger.info(f"由于达到月度计划上限，有 {len(plans) - len(plans_to_add)} 条计划未被添加。")

        except Exception as e:
            logger.error(f"添加月度计划时发生错误: {e}")
            session.rollback()
            raise


def get_active_plans_for_month(month: str) -> List[MonthlyPlan]:
    """
    获取指定月份所有状态为 'active' 的计划。

    :param month: 目标月份，格式为 "YYYY-MM"。
    :return: MonthlyPlan 对象列表。
    """
    with get_db_session() as session:
        try:
<<<<<<< HEAD
            plans = (
                session.query(MonthlyPlan)
                .filter(MonthlyPlan.target_month == month, MonthlyPlan.status == "active")
                .all()
            )
=======
            plans = session.query(MonthlyPlan).filter(
                MonthlyPlan.target_month == month,
                MonthlyPlan.status == 'active'
            ).order_by(MonthlyPlan.created_at.desc()).all()
>>>>>>> a154c9b0
            return plans
        except Exception as e:
            logger.error(f"查询 {month} 的有效月度计划时发生错误: {e}")
            return []


def mark_plans_completed(plan_ids: List[int]):
    """
    将指定ID的计划标记为已完成。

    :param plan_ids: 需要标记为完成的计划ID列表。
    """
    if not plan_ids:
        return

    with get_db_session() as session:
        try:
            plans_to_mark = session.query(MonthlyPlan).filter(MonthlyPlan.id.in_(plan_ids)).all()
            if not plans_to_mark:
                logger.info("没有需要标记为完成的月度计划。")
                return

            plan_details = "\n".join([f"  {i + 1}. {plan.plan_text}" for i, plan in enumerate(plans_to_mark)])
            logger.info(f"以下 {len(plans_to_mark)} 条月度计划将被标记为已完成:\n{plan_details}")

            session.query(MonthlyPlan).filter(MonthlyPlan.id.in_(plan_ids)).update(
                {"status": "completed"}, synchronize_session=False
            )
            session.commit()
        except Exception as e:
            logger.error(f"标记月度计划为完成时发生错误: {e}")
            session.rollback()
            raise


def delete_plans_by_ids(plan_ids: List[int]):
    """
    根据ID列表从数据库中物理删除月度计划。

    :param plan_ids: 需要删除的计划ID列表。
    """
    if not plan_ids:
        return

    with get_db_session() as session:
        try:
            # 先查询要删除的计划，用于日志记录
            plans_to_delete = session.query(MonthlyPlan).filter(MonthlyPlan.id.in_(plan_ids)).all()
            if not plans_to_delete:
                logger.info("没有找到需要删除的月度计划。")
                return

            plan_details = "\n".join([f"  {i + 1}. {plan.plan_text}" for i, plan in enumerate(plans_to_delete)])
            logger.info(f"检测到月度计划超额，将删除以下 {len(plans_to_delete)} 条计划:\n{plan_details}")

            # 执行删除
            session.query(MonthlyPlan).filter(MonthlyPlan.id.in_(plan_ids)).delete(synchronize_session=False)
            session.commit()

        except Exception as e:
            logger.error(f"删除月度计划时发生错误: {e}")
            session.rollback()
            raise


def soft_delete_plans(plan_ids: List[int]):
    """
    将指定ID的计划标记为软删除（兼容旧接口）。
    现在实际上是标记为已完成。

    :param plan_ids: 需要软删除的计划ID列表。
    """
    logger.warning("soft_delete_plans 已弃用，请使用 mark_plans_completed")
    mark_plans_completed(plan_ids)


def update_plan_usage(plan_ids: List[int], used_date: str):
    """
    更新计划的使用统计信息。

    :param plan_ids: 使用的计划ID列表。
    :param used_date: 使用日期，格式为 "YYYY-MM-DD"。
    """
    if not plan_ids:
        return

    with get_db_session() as session:
        try:
            # 获取完成阈值配置，如果不存在则使用默认值
            completion_threshold = getattr(global_config.monthly_plan_system, "completion_threshold", 3)

            # 批量更新使用次数和最后使用日期
            session.query(MonthlyPlan).filter(MonthlyPlan.id.in_(plan_ids)).update(
                {"usage_count": MonthlyPlan.usage_count + 1, "last_used_date": used_date}, synchronize_session=False
            )

            # 检查是否有计划达到完成阈值
            plans_to_complete = (
                session.query(MonthlyPlan)
                .filter(
                    MonthlyPlan.id.in_(plan_ids),
                    MonthlyPlan.usage_count >= completion_threshold,
                    MonthlyPlan.status == "active",
                )
                .all()
            )

            if plans_to_complete:
                completed_ids = [plan.id for plan in plans_to_complete]
                session.query(MonthlyPlan).filter(MonthlyPlan.id.in_(completed_ids)).update(
                    {"status": "completed"}, synchronize_session=False
                )

                logger.info(f"计划 {completed_ids} 已达到使用阈值 ({completion_threshold})，标记为已完成。")

            session.commit()
            logger.info(f"成功更新了 {len(plan_ids)} 条月度计划的使用统计。")
        except Exception as e:
            logger.error(f"更新月度计划使用统计时发生错误: {e}")
            session.rollback()
            raise


def get_smart_plans_for_daily_schedule(month: str, max_count: int = 3, avoid_days: int = 7) -> List[MonthlyPlan]:
    """
    智能抽取月度计划用于每日日程生成。

    抽取规则：
    1. 避免短期内重复（avoid_days 天内不重复抽取同一个计划）
    2. 优先抽取使用次数较少的计划
    3. 在满足以上条件的基础上随机抽取

    :param month: 目标月份，格式为 "YYYY-MM"。
    :param max_count: 最多抽取的计划数量。
    :param avoid_days: 避免重复的天数。
    :return: MonthlyPlan 对象列表。
    """
    from datetime import datetime, timedelta

    with get_db_session() as session:
        try:
            # 计算避免重复的日期阈值
            avoid_date = (datetime.now() - timedelta(days=avoid_days)).strftime("%Y-%m-%d")

            # 查询符合条件的计划
            query = session.query(MonthlyPlan).filter(MonthlyPlan.target_month == month, MonthlyPlan.status == "active")

            # 排除最近使用过的计划
            query = query.filter((MonthlyPlan.last_used_date.is_(None)) | (MonthlyPlan.last_used_date < avoid_date))

            # 按使用次数升序排列，优先选择使用次数少的
            plans = query.order_by(MonthlyPlan.usage_count.asc()).all()

            if not plans:
                logger.info(f"没有找到符合条件的 {month} 月度计划。")
                return []

            # 如果计划数量超过需要的数量，进行随机抽取
            if len(plans) > max_count:
                import random

                plans = random.sample(plans, max_count)

            logger.info(f"智能抽取了 {len(plans)} 条 {month} 的月度计划用于每日日程生成。")
            return plans

        except Exception as e:
            logger.error(f"智能抽取 {month} 的月度计划时发生错误: {e}")
            return []


def archive_active_plans_for_month(month: str):
    """
    将指定月份所有状态为 'active' 的计划归档为 'archived'。
    通常在月底调用。

    :param month: 目标月份，格式为 "YYYY-MM"。
    """
    with get_db_session() as session:
        try:
            updated_count = (
                session.query(MonthlyPlan)
                .filter(MonthlyPlan.target_month == month, MonthlyPlan.status == "active")
                .update({"status": "archived"}, synchronize_session=False)
            )

            session.commit()
            logger.info(f"成功将 {updated_count} 条 {month} 的活跃月度计划归档。")
            return updated_count
        except Exception as e:
            logger.error(f"归档 {month} 的月度计划时发生错误: {e}")
            session.rollback()
            raise


def get_archived_plans_for_month(month: str) -> List[MonthlyPlan]:
    """
    获取指定月份所有状态为 'archived' 的计划。
    用于生成下个月计划时的参考。

    :param month: 目标月份，格式为 "YYYY-MM"。
    :return: MonthlyPlan 对象列表。
    """
    with get_db_session() as session:
        try:
            plans = (
                session.query(MonthlyPlan)
                .filter(MonthlyPlan.target_month == month, MonthlyPlan.status == "archived")
                .all()
            )
            return plans
        except Exception as e:
            logger.error(f"查询 {month} 的归档月度计划时发生错误: {e}")
            return []


def has_active_plans(month: str) -> bool:
    """
    检查指定月份是否存在任何状态为 'active' 的计划。

    :param month: 目标月份，格式为 "YYYY-MM"。
    :return: 如果存在则返回 True，否则返回 False。
    """
    with get_db_session() as session:
        try:
            count = (
                session.query(MonthlyPlan)
                .filter(MonthlyPlan.target_month == month, MonthlyPlan.status == "active")
                .count()
            )
            return count > 0
        except Exception as e:
            logger.error(f"检查 {month} 的有效月度计划时发生错误: {e}")
            return False<|MERGE_RESOLUTION|>--- conflicted
+++ resolved
@@ -62,18 +62,10 @@
     """
     with get_db_session() as session:
         try:
-<<<<<<< HEAD
-            plans = (
-                session.query(MonthlyPlan)
-                .filter(MonthlyPlan.target_month == month, MonthlyPlan.status == "active")
-                .all()
-            )
-=======
             plans = session.query(MonthlyPlan).filter(
                 MonthlyPlan.target_month == month,
                 MonthlyPlan.status == 'active'
             ).order_by(MonthlyPlan.created_at.desc()).all()
->>>>>>> a154c9b0
             return plans
         except Exception as e:
             logger.error(f"查询 {month} 的有效月度计划时发生错误: {e}")
