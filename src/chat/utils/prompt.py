"""
统一提示词系统 - 合并模板管理和智能构建功能
将原有的Prompt类和SmartPrompt功能整合为一个真正的Prompt类
"""

import re
import asyncio
import time
import contextvars
from dataclasses import dataclass, field
from typing import Dict, Any, Optional, List, Literal, Tuple
from contextlib import asynccontextmanager

from rich.traceback import install
from src.common.logger import get_logger
from src.config.config import global_config
from src.chat.utils.chat_message_builder import build_readable_messages
from src.chat.message_receive.chat_stream import get_chat_manager
from src.person_info.person_info import get_person_info_manager

install(extra_lines=3)
logger = get_logger("unified_prompt")


@dataclass
class PromptParameters:
    """统一提示词参数系统"""

    # 基础参数
    chat_id: str = ""
    is_group_chat: bool = False
    sender: str = ""
    target: str = ""
    reply_to: str = ""
    extra_info: str = ""
    prompt_mode: Literal["s4u", "normal", "minimal"] = "s4u"

    # 功能开关
    enable_tool: bool = True
    enable_memory: bool = True
    enable_expression: bool = True
    enable_relation: bool = True
    enable_cross_context: bool = True
    enable_knowledge: bool = True

    # 性能控制
    max_context_messages: int = 50

    # 调试选项
    debug_mode: bool = False

    # 聊天历史和上下文
    chat_target_info: Optional[Dict[str, Any]] = None
    message_list_before_now_long: List[Dict[str, Any]] = field(default_factory=list)
    message_list_before_short: List[Dict[str, Any]] = field(default_factory=list)
    chat_talking_prompt_short: str = ""
    target_user_info: Optional[Dict[str, Any]] = None

    # 已构建的内容块
    expression_habits_block: str = ""
    relation_info_block: str = ""
    memory_block: str = ""
    tool_info_block: str = ""
    knowledge_prompt: str = ""
    cross_context_block: str = ""

    # 其他内容块
    keywords_reaction_prompt: str = ""
    extra_info_block: str = ""
    time_block: str = ""
    identity_block: str = ""
    schedule_block: str = ""
    moderation_prompt_block: str = ""
    safety_guidelines_block: str = ""
    reply_target_block: str = ""
    mood_prompt: str = ""
    action_descriptions: str = ""

    # 可用动作信息
    available_actions: Optional[Dict[str, Any]] = None
<<<<<<< HEAD
    read_mark: float = 0.0
    
=======

    # 动态生成的聊天场景提示
    chat_scene: str = ""

>>>>>>> 80d34f31
    def validate(self) -> List[str]:
        """参数验证"""
        errors = []
        if not self.chat_id:
            errors.append("chat_id不能为空")
        if self.prompt_mode not in ["s4u", "normal", "minimal"]:
            errors.append("prompt_mode必须是's4u'、'normal'或'minimal'")
        if self.max_context_messages <= 0:
            errors.append("max_context_messages必须大于0")
        return errors


class PromptContext:
    """提示词上下文管理器"""

    def __init__(self):
        self._context_prompts: Dict[str, Dict[str, "Prompt"]] = {}
        self._current_context_var = contextvars.ContextVar("current_context", default=None)
        self._context_lock = asyncio.Lock()

    @property
    def _current_context(self) -> Optional[str]:
        """获取当前协程的上下文ID"""
        return self._current_context_var.get()

    @_current_context.setter
    def _current_context(self, value: Optional[str]):
        """设置当前协程的上下文ID"""
        self._current_context_var.set(value)  # type: ignore

    @asynccontextmanager
    async def async_scope(self, context_id: Optional[str] = None):
        """创建一个异步的临时提示模板作用域"""
        if context_id is not None:
            try:
                await asyncio.wait_for(self._context_lock.acquire(), timeout=5.0)
                try:
                    if context_id not in self._context_prompts:
                        self._context_prompts[context_id] = {}
                finally:
                    self._context_lock.release()
            except asyncio.TimeoutError:
                logger.warning(f"获取上下文锁超时，context_id: {context_id}")
                context_id = None

            previous_context = self._current_context
            token = self._current_context_var.set(context_id) if context_id else None
        else:
            previous_context = self._current_context
            token = None

        try:
            yield self
        finally:
            if context_id is not None and token is not None:
                try:
                    self._current_context_var.reset(token)
                except Exception as e:
                    logger.warning(f"恢复上下文时出错: {e}")
                    try:
                        self._current_context = previous_context
                    except Exception:
                        ...

    async def get_prompt_async(self, name: str) -> Optional["Prompt"]:
        """异步获取当前作用域中的提示模板"""
        async with self._context_lock:
            current_context = self._current_context
            logger.debug(f"获取提示词: {name} 当前上下文: {current_context}")
            if (
                current_context
                and current_context in self._context_prompts
                and name in self._context_prompts[current_context]
            ):
                return self._context_prompts[current_context][name]
            return None

    async def register_async(self, prompt: "Prompt", context_id: Optional[str] = None) -> None:
        """异步注册提示模板到指定作用域"""
        async with self._context_lock:
            if target_context := context_id or self._current_context:
                if prompt.name:
                    self._context_prompts.setdefault(target_context, {})[prompt.name] = prompt


class PromptManager:
    """统一提示词管理器"""

    def __init__(self):
        self._prompts = {}
        self._counter = 0
        self._context = PromptContext()
        self._lock = asyncio.Lock()

    @asynccontextmanager
    async def async_message_scope(self, message_id: Optional[str] = None):
        """为消息处理创建异步临时作用域"""
        async with self._context.async_scope(message_id):
            yield self

    async def get_prompt_async(self, name: str) -> "Prompt":
        """异步获取提示模板"""
        context_prompt = await self._context.get_prompt_async(name)
        if context_prompt is not None:
            logger.debug(f"从上下文中获取提示词: {name} {context_prompt}")
            return context_prompt

        async with self._lock:
            if name not in self._prompts:
                raise KeyError(f"Prompt '{name}' not found")
            return self._prompts[name]

    def generate_name(self, template: str) -> str:
        """为未命名的prompt生成名称"""
        self._counter += 1
        return f"prompt_{self._counter}"

    def register(self, prompt: "Prompt") -> None:
        """注册一个prompt"""
        if not prompt.name:
            prompt.name = self.generate_name(prompt.template)
        self._prompts[prompt.name] = prompt

    def add_prompt(self, name: str, fstr: str) -> "Prompt":
        """添加新提示模板"""
        prompt = Prompt(fstr, name=name)
        if prompt.name:
            self._prompts[prompt.name] = prompt
        return prompt

    async def format_prompt(self, name: str, **kwargs) -> str:
        """格式化提示模板"""
        prompt = await self.get_prompt_async(name)
        result = prompt.format(**kwargs)
        return result

    @property
    def context(self):
        return self._context


# 全局单例
global_prompt_manager = PromptManager()


class Prompt:
    """
    统一提示词类 - 合并模板管理和智能构建功能
    真正的Prompt类，支持模板管理和智能上下文构建
    """

    # 临时标记，作为类常量
    _TEMP_LEFT_BRACE = "__ESCAPED_LEFT_BRACE__"
    _TEMP_RIGHT_BRACE = "__ESCAPED_RIGHT_BRACE__"

    def __init__(
        self,
        template: str,
        name: Optional[str] = None,
        parameters: Optional[PromptParameters] = None,
        should_register: bool = True,
    ):
        """
        初始化统一提示词

        Args:
            template: 提示词模板字符串
            name: 提示词名称
            parameters: 构建参数
            should_register: 是否自动注册到全局管理器
        """
        self.template = template
        self.name = name
        self.parameters = parameters or PromptParameters()
        self.args = self._parse_template_args(template)
        self._formatted_result = ""

        # 预处理模板中的转义花括号
        self._processed_template = self._process_escaped_braces(template)

        # 自动注册
        if should_register and not global_prompt_manager.context._current_context:
            global_prompt_manager.register(self)

    @staticmethod
    def _process_escaped_braces(template) -> str:
        """处理模板中的转义花括号"""
        if isinstance(template, list):
            template = "\n".join(str(item) for item in template)
        elif not isinstance(template, str):
            template = str(template)

        return template.replace("\\{", Prompt._TEMP_LEFT_BRACE).replace("\\}", Prompt._TEMP_RIGHT_BRACE)

    @staticmethod
    def _restore_escaped_braces(template: str) -> str:
        """将临时标记还原为实际的花括号字符"""
        return template.replace(Prompt._TEMP_LEFT_BRACE, "{").replace(Prompt._TEMP_RIGHT_BRACE, "}")

    def _parse_template_args(self, template: str) -> List[str]:
        """解析模板参数"""
        template_args = []
        processed_template = self._process_escaped_braces(template)
        result = re.findall(r"\{(.*?)}", processed_template)
        for expr in result:
            if expr and expr not in template_args:
                template_args.append(expr)
        return template_args

    async def build(self) -> str:
        """
        构建完整的提示词，包含智能上下文

        Returns:
            str: 构建完成的提示词文本
        """
        # 参数验证
        errors = self.parameters.validate()
        if errors:
            logger.error(f"参数验证失败: {', '.join(errors)}")
            raise ValueError(f"参数验证失败: {', '.join(errors)}")

        start_time = time.time()
        try:
            # 构建上下文数据
            context_data = await self._build_context_data()

            # 格式化模板
            result = await self._format_with_context(context_data)

            total_time = time.time() - start_time
            logger.debug(f"Prompt构建完成，模式: {self.parameters.prompt_mode}, 耗时: {total_time:.2f}s")

            self._formatted_result = result
            return result

        except asyncio.TimeoutError as e:
            logger.error(f"构建Prompt超时: {e}")
            raise TimeoutError(f"构建Prompt超时: {e}") from e
        except Exception as e:
            logger.error(f"构建Prompt失败: {e}")
            raise RuntimeError(f"构建Prompt失败: {e}") from e

    async def _build_context_data(self) -> Dict[str, Any]:
        """构建智能上下文数据"""
        # 并行执行所有构建任务
        start_time = time.time()

        try:
            # 准备构建任务
            tasks = []
            task_names = []

            # 初始化预构建参数
            pre_built_params = {}
            if self.parameters.expression_habits_block:
                pre_built_params["expression_habits_block"] = self.parameters.expression_habits_block
            if self.parameters.relation_info_block:
                pre_built_params["relation_info_block"] = self.parameters.relation_info_block
            if self.parameters.memory_block:
                pre_built_params["memory_block"] = self.parameters.memory_block
            if self.parameters.tool_info_block:
                pre_built_params["tool_info_block"] = self.parameters.tool_info_block
            if self.parameters.knowledge_prompt:
                pre_built_params["knowledge_prompt"] = self.parameters.knowledge_prompt
            if self.parameters.cross_context_block:
                pre_built_params["cross_context_block"] = self.parameters.cross_context_block

            # 根据参数确定要构建的项
            if self.parameters.enable_expression and not pre_built_params.get("expression_habits_block"):
                tasks.append(self._build_expression_habits())
                task_names.append("expression_habits")

            if self.parameters.enable_memory and not pre_built_params.get("memory_block"):
                tasks.append(self._build_memory_block())
                task_names.append("memory_block")

            if self.parameters.enable_relation and not pre_built_params.get("relation_info_block"):
                tasks.append(self._build_relation_info())
                task_names.append("relation_info")

            if self.parameters.enable_tool and not pre_built_params.get("tool_info_block"):
                tasks.append(self._build_tool_info())
                task_names.append("tool_info")

            if self.parameters.enable_knowledge and not pre_built_params.get("knowledge_prompt"):
                tasks.append(self._build_knowledge_info())
                task_names.append("knowledge_info")

            if self.parameters.enable_cross_context and not pre_built_params.get("cross_context_block"):
                tasks.append(self._build_cross_context())
                task_names.append("cross_context")

            # 性能优化
            base_timeout = 20.0
            task_timeout = 2.0
            timeout_seconds = min(
                max(base_timeout, len(tasks) * task_timeout),
                30.0,
            )

            max_concurrent_tasks = 5
            if len(tasks) > max_concurrent_tasks:
                results = []
                for i in range(0, len(tasks), max_concurrent_tasks):
                    batch_tasks = tasks[i : i + max_concurrent_tasks]

                    batch_results = await asyncio.wait_for(
                        asyncio.gather(*batch_tasks, return_exceptions=True), timeout=timeout_seconds
                    )
                    results.extend(batch_results)
            else:
                results = await asyncio.wait_for(
                    asyncio.gather(*tasks, return_exceptions=True), timeout=timeout_seconds
                )

            # 处理结果
            context_data = {}
            for i, result in enumerate(results):
                task_name = task_names[i] if i < len(task_names) else f"task_{i}"

                if isinstance(result, Exception):
                    logger.error(f"构建任务{task_name}失败: {str(result)}")
                elif isinstance(result, dict):
                    context_data.update(result)

            # 添加预构建的参数
            for key, value in pre_built_params.items():
                if value:
                    context_data[key] = value

        except asyncio.TimeoutError:
            logger.error(f"构建超时 ({timeout_seconds}s)")
            context_data = {}
            for key, value in pre_built_params.items():
                if value:
                    context_data[key] = value

        # 构建聊天历史
        if self.parameters.prompt_mode == "s4u":
            await self._build_s4u_chat_context(context_data)
        else:
            await self._build_normal_chat_context(context_data)

        # 补充基础信息
        context_data.update(
            {
                "keywords_reaction_prompt": self.parameters.keywords_reaction_prompt,
                "extra_info_block": self.parameters.extra_info_block,
                "time_block": self.parameters.time_block or f"当前时间：{time.strftime('%Y-%m-%d %H:%M:%S')}",
                "identity": self.parameters.identity_block,
                "schedule_block": self.parameters.schedule_block,
                "moderation_prompt": self.parameters.moderation_prompt_block,
                "reply_target_block": self.parameters.reply_target_block,
                "mood_state": self.parameters.mood_prompt,
                "action_descriptions": self.parameters.action_descriptions,
            }
        )

        total_time = time.time() - start_time
        logger.debug(f"上下文构建完成，总耗时: {total_time:.2f}s")

        return context_data

    async def _build_s4u_chat_context(self, context_data: Dict[str, Any]) -> None:
        """构建S4U模式的聊天上下文"""
        if not self.parameters.message_list_before_now_long:
            return

        read_history_prompt, unread_history_prompt = await self._build_s4u_chat_history_prompts(
            self.parameters.message_list_before_now_long,
            self.parameters.target_user_info.get("user_id") if self.parameters.target_user_info else "",
            self.parameters.sender,
<<<<<<< HEAD
            read_mark=self.parameters.read_mark,
=======
            self.parameters.chat_id,
>>>>>>> 80d34f31
        )

        context_data["read_history_prompt"] = read_history_prompt
        context_data["unread_history_prompt"] = unread_history_prompt

    async def _build_normal_chat_context(self, context_data: Dict[str, Any]) -> None:
        """构建normal模式的聊天上下文"""
        if not self.parameters.chat_talking_prompt_short:
            return

        context_data["chat_info"] = f"""群里的聊天内容：
{self.parameters.chat_talking_prompt_short}"""
<<<<<<< HEAD
    
    @staticmethod
    async def _build_s4u_chat_history_prompts(
            message_list_before_now: List[Dict[str, Any]], target_user_id: str, sender: str, read_mark: float = 0.0
    ) -> Tuple[str, str]:
        """构建S4U风格的分离对话prompt"""
        # 实现逻辑与原有SmartPromptBuilder相同
        core_dialogue_list = []
        bot_id = str(global_config.bot.qq_account)
        
        for msg_dict in message_list_before_now:
            try:
                msg_user_id = str(msg_dict.get("user_id"))
                reply_to = msg_dict.get("reply_to", "")
                platform, reply_to_user_id = Prompt.parse_reply_target(reply_to)
                if (msg_user_id == bot_id and reply_to_user_id == target_user_id) or msg_user_id == target_user_id:
                    core_dialogue_list.append(msg_dict)
            except Exception as e:
                logger.error(f"处理消息记录时出错: {msg_dict}, 错误: {e}")
        
        # 构建背景对话 prompt
        all_dialogue_prompt = ""
        if message_list_before_now:
            latest_25_msgs = message_list_before_now[-int(global_config.chat.max_context_size) :]
            all_dialogue_prompt_str = await build_readable_messages(
                latest_25_msgs,
                replace_bot_name=True,
                timestamp_mode="normal",
                truncate=True,
                read_mark=read_mark,
            )
            all_dialogue_prompt = f"所有用户的发言：\n{all_dialogue_prompt_str}"
        
        # 构建核心对话 prompt
        core_dialogue_prompt = ""
        if core_dialogue_list:
            latest_5_messages = core_dialogue_list[-5:] if len(core_dialogue_list) >= 5 else core_dialogue_list
            has_bot_message = any(str(msg.get("user_id")) == bot_id for msg in latest_5_messages)
            
            if not has_bot_message:
                core_dialogue_prompt = ""
            else:
                core_dialogue_list = core_dialogue_list[-int(global_config.chat.max_context_size * 2) :]
                
                core_dialogue_prompt_str = await build_readable_messages(
                    core_dialogue_list,
                    replace_bot_name=True,
                    merge_messages=False,
                    timestamp_mode="normal_no_YMD",
                    read_mark=read_mark,
                    truncate=True,
                    show_actions=True,
                )
                core_dialogue_prompt = f"""--------------------------------
这是你和{sender}的对话，你们正在交流中：
{core_dialogue_prompt_str}
--------------------------------
"""
        
        return core_dialogue_prompt, all_dialogue_prompt
    
=======

    async def _build_s4u_chat_history_prompts(
        self, message_list_before_now: List[Dict[str, Any]], target_user_id: str, sender: str, chat_id: str
    ) -> Tuple[str, str]:
        """构建S4U风格的已读/未读历史消息prompt"""
        try:
            # 动态导入default_generator以避免循环导入
            from src.plugin_system.apis.generator_api import get_replyer

            # 创建临时生成器实例来使用其方法
            temp_generator = get_replyer(None, chat_id, request_type="prompt_building")
            return await temp_generator.build_s4u_chat_history_prompts(
                message_list_before_now, target_user_id, sender, chat_id
            )
        except Exception as e:
            logger.error(f"构建S4U历史消息prompt失败: {e}")

>>>>>>> 80d34f31
    async def _build_expression_habits(self) -> Dict[str, Any]:
        """构建表达习惯"""
        use_expression, _, _ = global_config.expression.get_expression_config_for_chat(self.parameters.chat_id)
        if not use_expression:
            return {"expression_habits_block": ""}

        try:
            from src.chat.express.expression_selector import ExpressionSelector

            # 获取聊天历史用于表情选择
            chat_history = ""
            if self.parameters.message_list_before_now_long:
                recent_messages = self.parameters.message_list_before_now_long[-10:]
<<<<<<< HEAD
                chat_history = await build_readable_messages(
                    recent_messages,
                    replace_bot_name=True,
                    timestamp_mode="normal",
                    truncate=True
=======
                chat_history = build_readable_messages(
                    recent_messages, replace_bot_name=True, timestamp_mode="normal", truncate=True
>>>>>>> 80d34f31
                )

            # 创建表情选择器
<<<<<<< HEAD
            expression_selector = ExpressionSelector()
            
            # 选择合适的表情
            selected_expressions = await expression_selector.select_suitable_expressions_llm(
=======
            expression_selector = ExpressionSelector(self.parameters.chat_id)

            # 选择合适的表情
            selected_expressions = await expression_selector.select_suitable_expressions_llm(
                chat_history=chat_history,
                current_message=self.parameters.target,
                emotional_tone="neutral",
                topic_type="general",
>>>>>>> 80d34f31
            )

            # 构建表达习惯块
            if selected_expressions:
                style_habits_str = "\n".join([f"- {expr}" for expr in selected_expressions])
                expression_habits_block = f"- 你可以参考以下的语言习惯，当情景合适就使用，但不要生硬使用，以合理的方式结合到你的回复中：\n{style_habits_str}"
            else:
                expression_habits_block = ""

            return {"expression_habits_block": expression_habits_block}

        except Exception as e:
            logger.error(f"构建表达习惯失败: {e}")
            return {"expression_habits_block": ""}

    async def _build_memory_block(self) -> Dict[str, Any]:
        """构建记忆块"""
        if not global_config.memory.enable_memory:
            return {"memory_block": ""}

        try:
            from src.chat.memory_system.memory_activator import MemoryActivator
            from src.chat.memory_system.async_instant_memory_wrapper import get_async_instant_memory

            # 获取聊天历史
            chat_history = ""
            if self.parameters.message_list_before_now_long:
                recent_messages = self.parameters.message_list_before_now_long[-20:]
<<<<<<< HEAD
                chat_history = await build_readable_messages(
                    recent_messages,
                    replace_bot_name=True,
                    timestamp_mode="normal",
                    truncate=True
=======
                chat_history = build_readable_messages(
                    recent_messages, replace_bot_name=True, timestamp_mode="normal", truncate=True
>>>>>>> 80d34f31
                )

            # 激活长期记忆
            memory_activator = MemoryActivator()
            running_memories = await memory_activator.activate_memory_with_chat_history(
                target_message=self.parameters.target, chat_history_prompt=chat_history
            )

            # 获取即时记忆
            async_memory_wrapper = get_async_instant_memory(self.parameters.chat_id)
            instant_memory = await async_memory_wrapper.get_memory_with_fallback(self.parameters.target)

            # 构建记忆块
            memory_parts = []

            if running_memories:
                memory_parts.append("以下是当前在聊天中，你回忆起的记忆：")
                for memory in running_memories:
                    memory_parts.append(f"- {memory['content']}")

            if instant_memory:
                memory_parts.append(f"- {instant_memory}")

            memory_block = "\n".join(memory_parts) if memory_parts else ""

            return {"memory_block": memory_block}

        except Exception as e:
            logger.error(f"构建记忆块失败: {e}")
            return {"memory_block": ""}

    async def _build_relation_info(self) -> Dict[str, Any]:
        """构建关系信息"""
        try:
            relation_info = await Prompt.build_relation_info(self.parameters.chat_id, self.parameters.reply_to)
            return {"relation_info_block": relation_info}
        except Exception as e:
            logger.error(f"构建关系信息失败: {e}")
            return {"relation_info_block": ""}

    async def _build_tool_info(self) -> Dict[str, Any]:
        """构建工具信息"""
        if not global_config.tool.enable_tool:
            return {"tool_info_block": ""}

        try:
            from src.plugin_system.core.tool_use import ToolExecutor

            # 获取聊天历史
            chat_history = ""
            if self.parameters.message_list_before_now_long:
                recent_messages = self.parameters.message_list_before_now_long[-15:]
<<<<<<< HEAD
                chat_history = await build_readable_messages(
                    recent_messages,
                    replace_bot_name=True,
                    timestamp_mode="normal",
                    truncate=True
=======
                chat_history = build_readable_messages(
                    recent_messages, replace_bot_name=True, timestamp_mode="normal", truncate=True
>>>>>>> 80d34f31
                )

            # 创建工具执行器
            tool_executor = ToolExecutor(chat_id=self.parameters.chat_id)

            # 执行工具获取信息
            tool_results, _, _ = await tool_executor.execute_from_chat_message(
                sender=self.parameters.sender,
                target_message=self.parameters.target,
                chat_history=chat_history,
                return_details=False,
            )

            # 构建工具信息块
            if tool_results:
                tool_info_parts = ["## 工具信息", "以下是你通过工具获取到的实时信息："]
                for tool_result in tool_results:
                    tool_name = tool_result.get("tool_name", "unknown")
                    content = tool_result.get("content", "")
                    result_type = tool_result.get("type", "tool_result")

                    tool_info_parts.append(f"- 【{tool_name}】{result_type}: {content}")

                tool_info_parts.append("以上是你获取到的实时信息，请在回复时参考这些信息。")
                tool_info_block = "\n".join(tool_info_parts)
            else:
                tool_info_block = ""

            return {"tool_info_block": tool_info_block}

        except Exception as e:
            logger.error(f"构建工具信息失败: {e}")
            return {"tool_info_block": ""}

    async def _build_knowledge_info(self) -> Dict[str, Any]:
        """构建知识信息"""
        if not global_config.lpmm_knowledge.enable:
            return {"knowledge_prompt": ""}

        try:
<<<<<<< HEAD
            from src.chat.knowledge.knowledge_lib import qa_manager
            
=======
            from src.chat.knowledge.knowledge_lib import QAManager

>>>>>>> 80d34f31
            # 获取问题文本（当前消息）
            question = self.parameters.target or ""
            if not question:
                return {"knowledge_prompt": ""}
<<<<<<< HEAD
            
            # 检查QA管理器是否已成功初始化
            if not qa_manager:
                logger.warning("QA管理器未初始化 (可能lpmm_knowledge被禁用)，跳过知识库搜索。")
                return {"knowledge_prompt": ""}
            
            # 搜索相关知识
            knowledge_results = await qa_manager.get_knowledge(
                question=question
=======

            # 创建QA管理器
            qa_manager = QAManager()

            # 搜索相关知识
            knowledge_results = await qa_manager.get_knowledge(
                question=question, chat_id=self.parameters.chat_id, max_results=5, min_similarity=0.5
>>>>>>> 80d34f31
            )

            # 构建知识块
            if knowledge_results and knowledge_results.get("knowledge_items"):
                knowledge_parts = ["## 知识库信息", "以下是与你当前对话相关的知识信息："]

                for item in knowledge_results["knowledge_items"]:
                    content = item.get("content", "")
                    source = item.get("source", "")
                    relevance = item.get("relevance", 0.0)

                    if content:
<<<<<<< HEAD
                        knowledge_parts.append(f"- [相关度: {relevance}] {content}")
                
                if summary := knowledge_results.get("summary"):
                    knowledge_parts.append(f"\n知识总结: {summary}")
                
=======
                        if source:
                            knowledge_parts.append(f"- [{relevance:.2f}] {content} (来源: {source})")
                        else:
                            knowledge_parts.append(f"- [{relevance:.2f}] {content}")

                if knowledge_results.get("summary"):
                    knowledge_parts.append(f"\n知识总结: {knowledge_results['summary']}")

>>>>>>> 80d34f31
                knowledge_prompt = "\n".join(knowledge_parts)
            else:
                knowledge_prompt = ""

            return {"knowledge_prompt": knowledge_prompt}

        except Exception as e:
            logger.error(f"构建知识信息失败: {e}")
            return {"knowledge_prompt": ""}

    async def _build_cross_context(self) -> Dict[str, Any]:
        """构建跨群上下文"""
        try:
            cross_context = await Prompt.build_cross_context(
                self.parameters.chat_id, self.parameters.prompt_mode, self.parameters.target_user_info
            )
            return {"cross_context_block": cross_context}
        except Exception as e:
            logger.error(f"构建跨群上下文失败: {e}")
            return {"cross_context_block": ""}

    async def _format_with_context(self, context_data: Dict[str, Any]) -> str:
        """使用上下文数据格式化模板"""
        if self.parameters.prompt_mode == "s4u":
            params = self._prepare_s4u_params(context_data)
        elif self.parameters.prompt_mode == "normal":
            params = self._prepare_normal_params(context_data)
        else:
            params = self._prepare_default_params(context_data)

        return await global_prompt_manager.format_prompt(self.name, **params) if self.name else self.format(**params)

    def _prepare_s4u_params(self, context_data: Dict[str, Any]) -> Dict[str, Any]:
        """准备S4U模式的参数"""
        return {
            **context_data,
            "expression_habits_block": context_data.get("expression_habits_block", ""),
            "tool_info_block": context_data.get("tool_info_block", ""),
            "knowledge_prompt": context_data.get("knowledge_prompt", ""),
            "memory_block": context_data.get("memory_block", ""),
            "relation_info_block": context_data.get("relation_info_block", ""),
            "extra_info_block": self.parameters.extra_info_block or context_data.get("extra_info_block", ""),
            "cross_context_block": context_data.get("cross_context_block", ""),
            "identity": self.parameters.identity_block or context_data.get("identity", ""),
            "action_descriptions": self.parameters.action_descriptions or context_data.get("action_descriptions", ""),
            "sender_name": self.parameters.sender or "未知用户",
            "mood_state": self.parameters.mood_prompt or context_data.get("mood_state", ""),
            "read_history_prompt": context_data.get("read_history_prompt", ""),
            "unread_history_prompt": context_data.get("unread_history_prompt", ""),
            "time_block": context_data.get("time_block", ""),
            "reply_target_block": context_data.get("reply_target_block", ""),
            "reply_style": global_config.personality.reply_style,
            "keywords_reaction_prompt": self.parameters.keywords_reaction_prompt
            or context_data.get("keywords_reaction_prompt", ""),
            "moderation_prompt": self.parameters.moderation_prompt_block or context_data.get("moderation_prompt", ""),
<<<<<<< HEAD
            "safety_guidelines_block": self.parameters.safety_guidelines_block or context_data.get("safety_guidelines_block", ""),
            "chat_context_type": "群聊" if self.parameters.is_group_chat else "私聊",
=======
            "safety_guidelines_block": self.parameters.safety_guidelines_block
            or context_data.get("safety_guidelines_block", ""),
            "chat_scene": self.parameters.chat_scene or "你正在一个QQ群里聊天，你需要理解整个群的聊天动态和话题走向，并做出自然的回应。",
>>>>>>> 80d34f31
        }

    def _prepare_normal_params(self, context_data: Dict[str, Any]) -> Dict[str, Any]:
        """准备Normal模式的参数"""
        return {
            **context_data,
            "expression_habits_block": context_data.get("expression_habits_block", ""),
            "tool_info_block": context_data.get("tool_info_block", ""),
            "knowledge_prompt": context_data.get("knowledge_prompt", ""),
            "memory_block": context_data.get("memory_block", ""),
            "relation_info_block": context_data.get("relation_info_block", ""),
            "extra_info_block": self.parameters.extra_info_block or context_data.get("extra_info_block", ""),
            "cross_context_block": context_data.get("cross_context_block", ""),
            "identity": self.parameters.identity_block or context_data.get("identity", ""),
            "action_descriptions": self.parameters.action_descriptions or context_data.get("action_descriptions", ""),
            "schedule_block": self.parameters.schedule_block or context_data.get("schedule_block", ""),
            "time_block": context_data.get("time_block", ""),
            "chat_info": context_data.get("chat_info", ""),
            "reply_target_block": context_data.get("reply_target_block", ""),
            "config_expression_style": global_config.personality.reply_style,
            "mood_state": self.parameters.mood_prompt or context_data.get("mood_state", ""),
            "keywords_reaction_prompt": self.parameters.keywords_reaction_prompt
            or context_data.get("keywords_reaction_prompt", ""),
            "moderation_prompt": self.parameters.moderation_prompt_block or context_data.get("moderation_prompt", ""),
            "safety_guidelines_block": self.parameters.safety_guidelines_block
            or context_data.get("safety_guidelines_block", ""),
            "chat_scene": self.parameters.chat_scene or "你正在一个QQ群里聊天，你需要理解整个群的聊天动态和话题走向，并做出自然的回应。",
        }

    def _prepare_default_params(self, context_data: Dict[str, Any]) -> Dict[str, Any]:
        """准备默认模式的参数"""
        return {
            "expression_habits_block": context_data.get("expression_habits_block", ""),
            "relation_info_block": context_data.get("relation_info_block", ""),
            "chat_target": "",
            "time_block": context_data.get("time_block", ""),
            "chat_info": context_data.get("chat_info", ""),
            "identity": self.parameters.identity_block or context_data.get("identity", ""),
            "chat_target_2": "",
            "reply_target_block": context_data.get("reply_target_block", ""),
            "raw_reply": self.parameters.target,
            "reason": "",
            "mood_state": self.parameters.mood_prompt or context_data.get("mood_state", ""),
            "reply_style": global_config.personality.reply_style,
            "keywords_reaction_prompt": self.parameters.keywords_reaction_prompt
            or context_data.get("keywords_reaction_prompt", ""),
            "moderation_prompt": self.parameters.moderation_prompt_block or context_data.get("moderation_prompt", ""),
            "safety_guidelines_block": self.parameters.safety_guidelines_block
            or context_data.get("safety_guidelines_block", ""),
        }

    def format(self, *args, **kwargs) -> str:
        """格式化模板，支持位置参数和关键字参数"""
        try:
            # 先用位置参数格式化
            if args:
                formatted_args = {}
                for i in range(len(args)):
                    if i < len(self.args):
                        formatted_args[self.args[i]] = args[i]
                processed_template = self._processed_template.format(**formatted_args)
            else:
                processed_template = self._processed_template

            # 再用关键字参数格式化
            if kwargs:
                processed_template = processed_template.format(**kwargs)

            # 将临时标记还原为实际的花括号
            result = self._restore_escaped_braces(processed_template)
            return result
        except (IndexError, KeyError) as e:
            raise ValueError(f"格式化模板失败: {self.template}, args={args}, kwargs={kwargs} {str(e)}") from e

    def __str__(self) -> str:
        """返回格式化后的结果或原始模板"""
        return self._formatted_result if self._formatted_result else self.template

    def __repr__(self) -> str:
        """返回提示词的表示形式"""
        return f"Prompt(template='{self.template}', name='{self.name}')"

    # =============================================================================
    # PromptUtils功能迁移 - 静态工具方法
    # 这些方法原来在PromptUtils类中，现在作为Prompt类的静态方法
    # 解决循环导入问题
    # =============================================================================

    @staticmethod
    def parse_reply_target(target_message: str) -> Tuple[str, str]:
        """
        解析回复目标消息 - 统一实现

        Args:
            target_message: 目标消息，格式为 "发送者:消息内容" 或 "发送者：消息内容"

        Returns:
            Tuple[str, str]: (发送者名称, 消息内容)
        """
        sender = ""
        target = ""

        # 添加None检查，防止NoneType错误
        if target_message is None:
            return sender, target

        if ":" in target_message or "：" in target_message:
            # 使用正则表达式匹配中文或英文冒号
            parts = re.split(pattern=r"[:：]", string=target_message, maxsplit=1)
            if len(parts) == 2:
                sender = parts[0].strip()
                target = parts[1].strip()
        return sender, target

    @staticmethod
    async def build_relation_info(chat_id: str, reply_to: str) -> str:
        """
        构建关系信息 - 统一实现

        Args:
            chat_id: 聊天ID
            reply_to: 回复目标字符串

        Returns:
            str: 关系信息字符串
        """
        if not global_config.relationship.enable_relationship:
            return ""

        from src.person_info.relationship_fetcher import relationship_fetcher_manager

        relationship_fetcher = relationship_fetcher_manager.get_fetcher(chat_id)

        if not reply_to:
            return ""
        sender, text = Prompt.parse_reply_target(reply_to)
        if not sender or not text:
            return ""

        # 获取用户ID
        person_info_manager = get_person_info_manager()
        person_id = person_info_manager.get_person_id_by_person_name(sender)
        if not person_id:
            logger.warning(f"未找到用户 {sender} 的ID，跳过信息提取")
            return f"你完全不认识{sender}，不理解ta的相关信息。"

        return await relationship_fetcher.build_relation_info(person_id, points_num=5)

    @staticmethod
    async def build_cross_context(chat_id: str, prompt_mode: str, target_user_info: Optional[Dict[str, Any]]) -> str:
        """
        构建跨群聊上下文 - 统一实现

        Args:
            chat_id: 聊天ID
            prompt_mode: 当前提示词模式
            target_user_info: 目标用户信息

        Returns:
            str: 跨群聊上下文字符串
        """
        if not global_config.cross_context.enable:
            return ""

        from src.plugin_system.apis import cross_context_api

        other_chat_raw_ids = cross_context_api.get_context_groups(chat_id)
        if not other_chat_raw_ids:
            return ""

        chat_stream = get_chat_manager().get_stream(chat_id)
        if not chat_stream:
            return ""

        if prompt_mode == "normal":
            return await cross_context_api.build_cross_context_normal(chat_stream, other_chat_raw_ids)
        elif prompt_mode == "s4u":
            return await cross_context_api.build_cross_context_s4u(chat_stream, other_chat_raw_ids, target_user_info)

        return ""

    @staticmethod
    def parse_reply_target_id(reply_to: str) -> str:
        """
        解析回复目标中的用户ID

        Args:
            reply_to: 回复目标字符串

        Returns:
            str: 用户ID
        """
        if not reply_to:
            return ""

        # 复用parse_reply_target方法的逻辑
        sender, _ = Prompt.parse_reply_target(reply_to)
        if not sender:
            return ""

        # 获取用户ID
        person_info_manager = get_person_info_manager()
        person_id = person_info_manager.get_person_id_by_person_name(sender)
        if person_id:
            user_id = person_info_manager.get_value(person_id, "user_id")
            return str(user_id) if user_id else ""

        return ""


# 工厂函数
def create_prompt(
    template: str, name: Optional[str] = None, parameters: Optional[PromptParameters] = None, **kwargs
) -> Prompt:
    """快速创建Prompt实例的工厂函数"""
    if parameters is None:
        parameters = PromptParameters(**kwargs)
    return Prompt(template, name, parameters)


async def create_prompt_async(
    template: str, name: Optional[str] = None, parameters: Optional[PromptParameters] = None, **kwargs
) -> Prompt:
    """异步创建Prompt实例"""
    prompt = create_prompt(template, name, parameters, **kwargs)
<<<<<<< HEAD
    if global_prompt_manager.context._current_context:
        await global_prompt_manager.context.register_async(prompt)
    return prompt
=======
    if global_prompt_manager._context._current_context:
        await global_prompt_manager._context.register_async(prompt)
    return prompt
>>>>>>> 80d34f31
<|MERGE_RESOLUTION|>--- conflicted
+++ resolved
@@ -78,15 +78,10 @@
 
     # 可用动作信息
     available_actions: Optional[Dict[str, Any]] = None
-<<<<<<< HEAD
-    read_mark: float = 0.0
-    
-=======
 
     # 动态生成的聊天场景提示
     chat_scene: str = ""
 
->>>>>>> 80d34f31
     def validate(self) -> List[str]:
         """参数验证"""
         errors = []
@@ -223,10 +218,6 @@
         result = prompt.format(**kwargs)
         return result
 
-    @property
-    def context(self):
-        return self._context
-
 
 # 全局单例
 global_prompt_manager = PromptManager()
@@ -268,7 +259,7 @@
         self._processed_template = self._process_escaped_braces(template)
 
         # 自动注册
-        if should_register and not global_prompt_manager.context._current_context:
+        if should_register and not global_prompt_manager._context._current_context:
             global_prompt_manager.register(self)
 
     @staticmethod
@@ -381,7 +372,7 @@
                 task_names.append("cross_context")
 
             # 性能优化
-            base_timeout = 20.0
+            base_timeout = 10.0
             task_timeout = 2.0
             timeout_seconds = min(
                 max(base_timeout, len(tasks) * task_timeout),
@@ -460,11 +451,7 @@
             self.parameters.message_list_before_now_long,
             self.parameters.target_user_info.get("user_id") if self.parameters.target_user_info else "",
             self.parameters.sender,
-<<<<<<< HEAD
-            read_mark=self.parameters.read_mark,
-=======
             self.parameters.chat_id,
->>>>>>> 80d34f31
         )
 
         context_data["read_history_prompt"] = read_history_prompt
@@ -477,69 +464,6 @@
 
         context_data["chat_info"] = f"""群里的聊天内容：
 {self.parameters.chat_talking_prompt_short}"""
-<<<<<<< HEAD
-    
-    @staticmethod
-    async def _build_s4u_chat_history_prompts(
-            message_list_before_now: List[Dict[str, Any]], target_user_id: str, sender: str, read_mark: float = 0.0
-    ) -> Tuple[str, str]:
-        """构建S4U风格的分离对话prompt"""
-        # 实现逻辑与原有SmartPromptBuilder相同
-        core_dialogue_list = []
-        bot_id = str(global_config.bot.qq_account)
-        
-        for msg_dict in message_list_before_now:
-            try:
-                msg_user_id = str(msg_dict.get("user_id"))
-                reply_to = msg_dict.get("reply_to", "")
-                platform, reply_to_user_id = Prompt.parse_reply_target(reply_to)
-                if (msg_user_id == bot_id and reply_to_user_id == target_user_id) or msg_user_id == target_user_id:
-                    core_dialogue_list.append(msg_dict)
-            except Exception as e:
-                logger.error(f"处理消息记录时出错: {msg_dict}, 错误: {e}")
-        
-        # 构建背景对话 prompt
-        all_dialogue_prompt = ""
-        if message_list_before_now:
-            latest_25_msgs = message_list_before_now[-int(global_config.chat.max_context_size) :]
-            all_dialogue_prompt_str = await build_readable_messages(
-                latest_25_msgs,
-                replace_bot_name=True,
-                timestamp_mode="normal",
-                truncate=True,
-                read_mark=read_mark,
-            )
-            all_dialogue_prompt = f"所有用户的发言：\n{all_dialogue_prompt_str}"
-        
-        # 构建核心对话 prompt
-        core_dialogue_prompt = ""
-        if core_dialogue_list:
-            latest_5_messages = core_dialogue_list[-5:] if len(core_dialogue_list) >= 5 else core_dialogue_list
-            has_bot_message = any(str(msg.get("user_id")) == bot_id for msg in latest_5_messages)
-            
-            if not has_bot_message:
-                core_dialogue_prompt = ""
-            else:
-                core_dialogue_list = core_dialogue_list[-int(global_config.chat.max_context_size * 2) :]
-                
-                core_dialogue_prompt_str = await build_readable_messages(
-                    core_dialogue_list,
-                    replace_bot_name=True,
-                    merge_messages=False,
-                    timestamp_mode="normal_no_YMD",
-                    read_mark=read_mark,
-                    truncate=True,
-                    show_actions=True,
-                )
-                core_dialogue_prompt = f"""--------------------------------
-这是你和{sender}的对话，你们正在交流中：
-{core_dialogue_prompt_str}
---------------------------------
-"""
-        
-        return core_dialogue_prompt, all_dialogue_prompt
-    
-=======
 
     async def _build_s4u_chat_history_prompts(
         self, message_list_before_now: List[Dict[str, Any]], target_user_id: str, sender: str, chat_id: str
@@ -557,7 +481,6 @@
         except Exception as e:
             logger.error(f"构建S4U历史消息prompt失败: {e}")
 
->>>>>>> 80d34f31
     async def _build_expression_habits(self) -> Dict[str, Any]:
         """构建表达习惯"""
         use_expression, _, _ = global_config.expression.get_expression_config_for_chat(self.parameters.chat_id)
@@ -571,25 +494,11 @@
             chat_history = ""
             if self.parameters.message_list_before_now_long:
                 recent_messages = self.parameters.message_list_before_now_long[-10:]
-<<<<<<< HEAD
-                chat_history = await build_readable_messages(
-                    recent_messages,
-                    replace_bot_name=True,
-                    timestamp_mode="normal",
-                    truncate=True
-=======
                 chat_history = build_readable_messages(
                     recent_messages, replace_bot_name=True, timestamp_mode="normal", truncate=True
->>>>>>> 80d34f31
                 )
 
             # 创建表情选择器
-<<<<<<< HEAD
-            expression_selector = ExpressionSelector()
-            
-            # 选择合适的表情
-            selected_expressions = await expression_selector.select_suitable_expressions_llm(
-=======
             expression_selector = ExpressionSelector(self.parameters.chat_id)
 
             # 选择合适的表情
@@ -598,7 +507,6 @@
                 current_message=self.parameters.target,
                 emotional_tone="neutral",
                 topic_type="general",
->>>>>>> 80d34f31
             )
 
             # 构建表达习惯块
@@ -627,16 +535,8 @@
             chat_history = ""
             if self.parameters.message_list_before_now_long:
                 recent_messages = self.parameters.message_list_before_now_long[-20:]
-<<<<<<< HEAD
-                chat_history = await build_readable_messages(
-                    recent_messages,
-                    replace_bot_name=True,
-                    timestamp_mode="normal",
-                    truncate=True
-=======
                 chat_history = build_readable_messages(
                     recent_messages, replace_bot_name=True, timestamp_mode="normal", truncate=True
->>>>>>> 80d34f31
                 )
 
             # 激活长期记忆
@@ -689,16 +589,8 @@
             chat_history = ""
             if self.parameters.message_list_before_now_long:
                 recent_messages = self.parameters.message_list_before_now_long[-15:]
-<<<<<<< HEAD
-                chat_history = await build_readable_messages(
-                    recent_messages,
-                    replace_bot_name=True,
-                    timestamp_mode="normal",
-                    truncate=True
-=======
                 chat_history = build_readable_messages(
                     recent_messages, replace_bot_name=True, timestamp_mode="normal", truncate=True
->>>>>>> 80d34f31
                 )
 
             # 创建工具执行器
@@ -739,28 +631,12 @@
             return {"knowledge_prompt": ""}
 
         try:
-<<<<<<< HEAD
-            from src.chat.knowledge.knowledge_lib import qa_manager
-            
-=======
             from src.chat.knowledge.knowledge_lib import QAManager
 
->>>>>>> 80d34f31
             # 获取问题文本（当前消息）
             question = self.parameters.target or ""
             if not question:
                 return {"knowledge_prompt": ""}
-<<<<<<< HEAD
-            
-            # 检查QA管理器是否已成功初始化
-            if not qa_manager:
-                logger.warning("QA管理器未初始化 (可能lpmm_knowledge被禁用)，跳过知识库搜索。")
-                return {"knowledge_prompt": ""}
-            
-            # 搜索相关知识
-            knowledge_results = await qa_manager.get_knowledge(
-                question=question
-=======
 
             # 创建QA管理器
             qa_manager = QAManager()
@@ -768,7 +644,6 @@
             # 搜索相关知识
             knowledge_results = await qa_manager.get_knowledge(
                 question=question, chat_id=self.parameters.chat_id, max_results=5, min_similarity=0.5
->>>>>>> 80d34f31
             )
 
             # 构建知识块
@@ -781,13 +656,6 @@
                     relevance = item.get("relevance", 0.0)
 
                     if content:
-<<<<<<< HEAD
-                        knowledge_parts.append(f"- [相关度: {relevance}] {content}")
-                
-                if summary := knowledge_results.get("summary"):
-                    knowledge_parts.append(f"\n知识总结: {summary}")
-                
-=======
                         if source:
                             knowledge_parts.append(f"- [{relevance:.2f}] {content} (来源: {source})")
                         else:
@@ -796,7 +664,6 @@
                 if knowledge_results.get("summary"):
                     knowledge_parts.append(f"\n知识总结: {knowledge_results['summary']}")
 
->>>>>>> 80d34f31
                 knowledge_prompt = "\n".join(knowledge_parts)
             else:
                 knowledge_prompt = ""
@@ -852,14 +719,9 @@
             "keywords_reaction_prompt": self.parameters.keywords_reaction_prompt
             or context_data.get("keywords_reaction_prompt", ""),
             "moderation_prompt": self.parameters.moderation_prompt_block or context_data.get("moderation_prompt", ""),
-<<<<<<< HEAD
-            "safety_guidelines_block": self.parameters.safety_guidelines_block or context_data.get("safety_guidelines_block", ""),
-            "chat_context_type": "群聊" if self.parameters.is_group_chat else "私聊",
-=======
             "safety_guidelines_block": self.parameters.safety_guidelines_block
             or context_data.get("safety_guidelines_block", ""),
             "chat_scene": self.parameters.chat_scene or "你正在一个QQ群里聊天，你需要理解整个群的聊天动态和话题走向，并做出自然的回应。",
->>>>>>> 80d34f31
         }
 
     def _prepare_normal_params(self, context_data: Dict[str, Any]) -> Dict[str, Any]:
@@ -1064,7 +926,7 @@
         person_info_manager = get_person_info_manager()
         person_id = person_info_manager.get_person_id_by_person_name(sender)
         if person_id:
-            user_id = person_info_manager.get_value(person_id, "user_id")
+            user_id = person_info_manager.get_value_sync(person_id, "user_id")
             return str(user_id) if user_id else ""
 
         return ""
@@ -1085,12 +947,6 @@
 ) -> Prompt:
     """异步创建Prompt实例"""
     prompt = create_prompt(template, name, parameters, **kwargs)
-<<<<<<< HEAD
-    if global_prompt_manager.context._current_context:
-        await global_prompt_manager.context.register_async(prompt)
-    return prompt
-=======
     if global_prompt_manager._context._current_context:
         await global_prompt_manager._context.register_async(prompt)
-    return prompt
->>>>>>> 80d34f31
+    return prompt