import random
import re
import string
import time
import jieba
import numpy as np

from collections import Counter
from maim_message import UserInfo
from typing import Optional, Tuple, Dict, List, Any, Coroutine

from src.common.logger import get_logger
from src.common.message_repository import find_messages, count_messages
from src.config.config import global_config, model_config
from src.chat.message_receive.message import MessageRecv
from src.chat.message_receive.chat_stream import get_chat_manager
from src.llm_models.utils_model import LLMRequest
from src.person_info.person_info import PersonInfoManager, get_person_info_manager
from .typo_generator import ChineseTypoGenerator

logger = get_logger("chat_utils")


def is_english_letter(char: str) -> bool:
    """检查字符是否为英文字母（忽略大小写）"""
    return "a" <= char.lower() <= "z"


def db_message_to_str(message_dict: dict) -> str:
    logger.debug(f"message_dict: {message_dict}")
    time_str = time.strftime("%m-%d %H:%M:%S", time.localtime(message_dict["time"]))
    try:
        name = f"[({message_dict['user_id']}){message_dict.get('user_nickname', '')}]{message_dict.get('user_cardname', '')}"
    except Exception:
        name = message_dict.get("user_nickname", "") or f"用户{message_dict['user_id']}"
    content = message_dict.get("processed_plain_text", "")
    result = f"[{time_str}] {name}: {content}\n"
    logger.debug(f"result: {result}")
    return result


def is_mentioned_bot_in_message(message: MessageRecv) -> tuple[bool, float]:
    """检查消息是否提到了机器人"""
    keywords = [global_config.bot.nickname]
    nicknames = global_config.bot.alias_names
    reply_probability = 0.0
    is_at = False
    is_mentioned = False
    if message.is_mentioned is not None:
        return bool(message.is_mentioned), message.is_mentioned
    if (
        message.message_info.additional_config is not None
        and message.message_info.additional_config.get("is_mentioned") is not None
    ):
        try:
            reply_probability = float(message.message_info.additional_config.get("is_mentioned"))  # type: ignore
            is_mentioned = True
            return is_mentioned, reply_probability
        except Exception as e:
            logger.warning(str(e))
            logger.warning(
                f"消息中包含不合理的设置 is_mentioned: {message.message_info.additional_config.get('is_mentioned')}"
            )

    if global_config.bot.nickname in message.processed_plain_text:
        is_mentioned = True

    for alias_name in global_config.bot.alias_names:
        if alias_name in message.processed_plain_text:
            is_mentioned = True

    # 判断是否被@
    if re.search(rf"@<(.+?):{global_config.bot.qq_account}>", message.processed_plain_text):
        is_at = True
        is_mentioned = True

    # print(f"message.processed_plain_text: {message.processed_plain_text}")
    # print(f"is_mentioned: {is_mentioned}")
    # print(f"is_at: {is_at}")

    if is_at and global_config.chat.at_bot_inevitable_reply:
        reply_probability = 1.0
        logger.debug("被@，回复概率设置为100%")
    else:
        if not is_mentioned:
            # 判断是否被回复
            if re.match(
                rf"\[回复 (.+?)\({str(global_config.bot.qq_account)}\)：(.+?)\]，说：", message.processed_plain_text
            ) or re.match(
                rf"\[回复<(.+?)(?=:{str(global_config.bot.qq_account)}>)\:{str(global_config.bot.qq_account)}>：(.+?)\]，说：",
                message.processed_plain_text,
            ):
                is_mentioned = True
            else:
                # 判断内容中是否被提及
                message_content = re.sub(r"@(.+?)（(\d+)）", "", message.processed_plain_text)
                message_content = re.sub(r"@<(.+?)(?=:(\d+))\:(\d+)>", "", message_content)
                message_content = re.sub(r"\[回复 (.+?)\(((\d+)|未知id)\)：(.+?)\]，说：", "", message_content)
                message_content = re.sub(r"\[回复<(.+?)(?=:(\d+))\:(\d+)>：(.+?)\]，说：", "", message_content)
                for keyword in keywords:
                    if keyword in message_content:
                        is_mentioned = True
                for nickname in nicknames:
                    if nickname in message_content:
                        is_mentioned = True
        if is_mentioned and global_config.chat.mentioned_bot_inevitable_reply:
            reply_probability = 1.0
            logger.debug("被提及，回复概率设置为100%")
    return is_mentioned, reply_probability


async def get_embedding(text, request_type="embedding") -> Optional[List[float]]:
    """获取文本的embedding向量"""
    # 每次都创建新的LLMRequest实例以避免事件循环冲突
    llm = LLMRequest(model_set=model_config.model_task_config.embedding, request_type=request_type)
    try:
        embedding, _ = await llm.get_embedding(text)
    except Exception as e:
        logger.error(f"获取embedding失败: {str(e)}")
        embedding = None
    return embedding


def get_recent_group_speaker(chat_stream_id: str, sender, limit: int = 12) -> list:
    # 获取当前群聊记录内发言的人
    filter_query = {"chat_id": chat_stream_id}
    sort_order = [("time", -1)]
    recent_messages = find_messages(message_filter=filter_query, sort=sort_order, limit=limit)

    if not recent_messages:
        return []

    who_chat_in_group = []
    for msg_db_data in recent_messages:
        user_info = UserInfo.from_dict(
            {
                "platform": msg_db_data["user_platform"],
                "user_id": msg_db_data["user_id"],
                "user_nickname": msg_db_data["user_nickname"],
                "user_cardname": msg_db_data.get("user_cardname", ""),
            }
        )
        if (
            (user_info.platform, user_info.user_id) != sender
            and user_info.user_id != global_config.bot.qq_account
            and (user_info.platform, user_info.user_id, user_info.user_nickname) not in who_chat_in_group
            and len(who_chat_in_group) < 5
        ):  # 排除重复，排除消息发送者，排除bot，限制加载的关系数目
            who_chat_in_group.append((user_info.platform, user_info.user_id, user_info.user_nickname))

    return who_chat_in_group


def split_into_sentences_w_remove_punctuation(text: str) -> list[str]:
    """将文本分割成句子，并根据概率合并
    1. 识别分割点（, ， 。 ; 空格），但如果分割点左右都是英文字母则不分割。
    2. 将文本分割成 (内容, 分隔符) 的元组。
    3. 根据原始文本长度计算合并概率，概率性地合并相邻段落。
    注意：此函数假定颜文字已在上层被保护。
    Args:
        text: 要分割的文本字符串 (假定颜文字已被保护)
    Returns:
        List[str]: 分割和合并后的句子列表
    """
    # 预处理：处理多余的换行符
    # 1. 将连续的换行符替换为单个换行符
    text = re.sub(r"\n\s*\n+", "\n", text)
    # 2. 处理换行符和其他分隔符的组合
    text = re.sub(r"\n\s*([，,。;\s])", r"\1", text)
    text = re.sub(r"([，,。;\s])\s*\n", r"\1", text)

    # 处理两个汉字中间的换行符
    text = re.sub(r"([\u4e00-\u9fff])\n([\u4e00-\u9fff])", r"\1。\2", text)

    len_text = len(text)
    if len_text < 3:
        return list(text) if random.random() < 0.01 else [text]

    # 定义分隔符
    separators = {"，", ",", " ", "。", ";"}
    segments = []
    current_segment = ""

    # 1. 分割成 (内容, 分隔符) 元组
    i = 0
    while i < len(text):
        char = text[i]
        if char in separators:
            # 检查分割条件：如果分隔符左右都是英文字母，则不分割
            can_split = True
            if 0 < i < len(text) - 1:
                prev_char = text[i - 1]
                next_char = text[i + 1]
                # if is_english_letter(prev_char) and is_english_letter(next_char) and char == ' ': # 原计划只对空格应用此规则，现应用于所有分隔符
                if is_english_letter(prev_char) and is_english_letter(next_char):
                    can_split = False

            if can_split:
                # 只有当当前段不为空时才添加
                if current_segment:
                    segments.append((current_segment, char))
                # 如果当前段为空，但分隔符是空格，则也添加一个空段（保留空格）
                elif char == " ":
                    segments.append(("", char))
                current_segment = ""
            else:
                # 不分割，将分隔符加入当前段
                current_segment += char
        else:
            current_segment += char
        i += 1

    # 添加最后一个段（没有后续分隔符）
    if current_segment:
        segments.append((current_segment, ""))

    # 过滤掉完全空的段（内容和分隔符都为空）
    segments = [(content, sep) for content, sep in segments if content or sep]

    # 如果分割后为空（例如，输入全是分隔符且不满足保留条件），恢复颜文字并返回
    if not segments:
        return [text] if text else []  # 如果原始文本非空，则返回原始文本（可能只包含未被分割的字符或颜文字占位符）

    # 2. 概率合并
    if len_text < 12:
        split_strength = 0.2
    elif len_text < 32:
        split_strength = 0.6
    else:
        split_strength = 0.7
    # 合并概率与分割强度相反
    merge_probability = 1.0 - split_strength

    merged_segments = []
    idx = 0
    while idx < len(segments):
        current_content, current_sep = segments[idx]

        # 检查是否可以与下一段合并
        # 条件：不是最后一段，且随机数小于合并概率，且当前段有内容（避免合并空段）
        if idx + 1 < len(segments) and random.random() < merge_probability and current_content:
            next_content, next_sep = segments[idx + 1]
            # 合并: (内容1 + 分隔符1 + 内容2, 分隔符2)
            # 只有当下一段也有内容时才合并文本，否则只传递分隔符
            if next_content:
                merged_content = current_content + current_sep + next_content
                merged_segments.append((merged_content, next_sep))
            else:  # 下一段内容为空，只保留当前内容和下一段的分隔符
                merged_segments.append((current_content, next_sep))

            idx += 2  # 跳过下一段，因为它已被合并
        else:
            # 不合并，直接添加当前段
            merged_segments.append((current_content, current_sep))
            idx += 1

    # 提取最终的句子内容
    final_sentences = [content for content, sep in merged_segments if content]  # 只保留有内容的段

    # 清理可能引入的空字符串和仅包含空白的字符串
    final_sentences = [
        s for s in final_sentences if s.strip()
    ]  # 过滤掉空字符串以及仅包含空白（如换行符、空格）的字符串

    logger.debug(f"分割并合并后的句子: {final_sentences}")
    return final_sentences


def random_remove_punctuation(text: str) -> str:
    """随机处理标点符号，模拟人类打字习惯

    Args:
        text: 要处理的文本

    Returns:
        str: 处理后的文本
    """
    result = ""
    text_len = len(text)

    for i, char in enumerate(text):
        if char == "。" and i == text_len - 1:  # 结尾的句号
            if random.random() > 0.1:  # 90%概率删除结尾句号
                continue
        elif char == "，":
            rand = random.random()
            if rand < 0.05:  # 5%概率删除逗号
                continue
            elif rand < 0.25:  # 20%概率把逗号变成空格
                result += " "
                continue
        result += char
    return result


def process_llm_response(text: str, enable_splitter: bool = True, enable_chinese_typo: bool = True) -> list[str]:
    if not global_config.response_post_process.enable_response_post_process:
        return [text]

    # 先保护颜文字
    if global_config.response_splitter.enable_kaomoji_protection:
        protected_text, kaomoji_mapping = protect_kaomoji(text)
        logger.debug(f"保护颜文字后的文本: {protected_text}")
    else:
        protected_text = text
        kaomoji_mapping = {}
    # 提取被 () 或 [] 或 （）包裹且包含中文的内容
    pattern = re.compile(r"[(\[（](?=.*[一-鿿]).*?[)\]）]")
    _extracted_contents = pattern.findall(protected_text)  # 在保护后的文本上查找
    # 去除 () 和 [] 及其包裹的内容
    cleaned_text = pattern.sub("", protected_text)

    if cleaned_text == "":
        return ["呃呃"]

    logger.debug(f"{text}去除括号处理后的文本: {cleaned_text}")

    # 对清理后的文本进行进一步处理
    max_length = global_config.response_splitter.max_length * 2
    max_sentence_num = global_config.response_splitter.max_sentence_num
    # 如果基本上是中文，则进行长度过滤
    if get_western_ratio(cleaned_text) < 0.1 and len(cleaned_text) > max_length:
        logger.warning(f"回复过长 ({len(cleaned_text)} 字符)，返回默认回复")
        return ["懒得说"]

    typo_generator = ChineseTypoGenerator(
        error_rate=global_config.chinese_typo.error_rate,
        min_freq=global_config.chinese_typo.min_freq,
        tone_error_rate=global_config.chinese_typo.tone_error_rate,
        word_replace_rate=global_config.chinese_typo.word_replace_rate,
    )

    if global_config.response_splitter.enable and enable_splitter:
        logger.info(f"回复分割器已启用，模式: {global_config.response_splitter.split_mode}。")

        split_mode = global_config.response_splitter.split_mode

        if split_mode == "llm" and "[SPLIT]" in cleaned_text:
            logger.debug("检测到 [SPLIT] 标记，使用 LLM 自定义分割。")
            split_sentences_raw = cleaned_text.split("[SPLIT]")
            split_sentences = [s.strip() for s in split_sentences_raw if s.strip()]
        else:
            if split_mode == "llm":
<<<<<<< HEAD
                logger.debug("未检测到 [SPLIT] 标记，回退到基于标点的传统模式进行分割。")
                split_sentences = split_into_sentences_w_remove_punctuation(cleaned_text)
=======
                logger.debug("未检测到 [SPLIT] 标记，本次不进行分割。")
                split_sentences = [cleaned_text]
>>>>>>> 80d34f31
            else:  # mode == "punctuation"
                logger.debug("使用基于标点的传统模式进行分割。")
                split_sentences = split_into_sentences_w_remove_punctuation(cleaned_text)
    else:
        logger.debug("回复分割器已禁用。")
        split_sentences = [cleaned_text]

    sentences = []
    for sentence in split_sentences:
        # 清除开头可能存在的空行
        sentence = sentence.lstrip("\n").rstrip()
        if global_config.chinese_typo.enable and enable_chinese_typo:
            typoed_text, typo_corrections = typo_generator.create_typo_sentence(sentence)
            sentences.append(typoed_text)
            if typo_corrections:
                sentences.append(typo_corrections)
        else:
            sentences.append(sentence)

    if len(sentences) > max_sentence_num:
        logger.warning(f"分割后消息数量过多 ({len(sentences)} 条)，返回默认回复")
        return [f"{global_config.bot.nickname}不知道哦"]

    # if extracted_contents:
    #     for content in extracted_contents:
    #         sentences.append(content)

    # 在所有句子处理完毕后，对包含占位符的列表进行恢复
    if global_config.response_splitter.enable_kaomoji_protection:
        sentences = recover_kaomoji(sentences, kaomoji_mapping)

    return sentences


def calculate_typing_time(
    input_string: str,
    thinking_start_time: float,
    chinese_time: float = 0.3,
    english_time: float = 0.15,
    is_emoji: bool = False,
) -> float:
    """
    计算输入字符串所需的时间，中文和英文字符有不同的输入时间
        input_string (str): 输入的字符串
        chinese_time (float): 中文字符的输入时间，默认为0.2秒
        english_time (float): 英文字符的输入时间，默认为0.1秒
        is_emoji (bool): 是否为emoji，默认为False

    特殊情况：
    - 如果只有一个中文字符，将使用3倍的中文输入时间
    - 在所有输入结束后，额外加上回车时间0.3秒
    - 如果is_emoji为True，将使用固定1秒的输入时间
    """
    # # 将0-1的唤醒度映射到-1到1
    # mood_arousal = mood_manager.current_mood.arousal
    # # 映射到0.5到2倍的速度系数
    # typing_speed_multiplier = 1.5**mood_arousal  # 唤醒度为1时速度翻倍,为-1时速度减半
    # chinese_time *= 1 / typing_speed_multiplier
    # english_time *= 1 / typing_speed_multiplier
    # 计算中文字符数
    chinese_chars = sum("\u4e00" <= char <= "\u9fff" for char in input_string)

    # 如果只有一个中文字符，使用3倍时间
    if chinese_chars == 1 and len(input_string.strip()) == 1:
        return chinese_time * 3 + 0.3  # 加上回车时间

    # 正常计算所有字符的输入时间
    total_time = 0.0
    for char in input_string:
        total_time += chinese_time if "\u4e00" <= char <= "\u9fff" else english_time
    if is_emoji:
        total_time = 1

    if time.time() - thinking_start_time > 10:
        total_time = 1

    # print(f"thinking_start_time:{thinking_start_time}")
    # print(f"nowtime:{time.time()}")
    # print(f"nowtime - thinking_start_time:{time.time() - thinking_start_time}")
    # print(f"{total_time}")

    return total_time  # 加上回车时间


def cosine_similarity(v1, v2):
    """计算余弦相似度"""
    dot_product = np.dot(v1, v2)
    norm1 = np.linalg.norm(v1)
    norm2 = np.linalg.norm(v2)
    return 0 if norm1 == 0 or norm2 == 0 else dot_product / (norm1 * norm2)


def text_to_vector(text):
    """将文本转换为词频向量"""
    # 分词
    words = jieba.lcut(text)
    return Counter(words)


def find_similar_topics_simple(text: str, topics: list, top_k: int = 5) -> list:
    """使用简单的余弦相似度计算文本相似度"""
    # 将输入文本转换为词频向量
    text_vector = text_to_vector(text)

    # 计算每个主题的相似度
    similarities = []
    for topic in topics:
        topic_vector = text_to_vector(topic)
        # 获取所有唯一词
        all_words = set(text_vector.keys()) | set(topic_vector.keys())
        # 构建向量
        v1 = [text_vector.get(word, 0) for word in all_words]
        v2 = [topic_vector.get(word, 0) for word in all_words]
        # 计算相似度
        similarity = cosine_similarity(v1, v2)
        similarities.append((topic, similarity))

    # 按相似度降序排序并返回前k个
    return sorted(similarities, key=lambda x: x[1], reverse=True)[:top_k]


def truncate_message(message: str, max_length=20) -> str:
    """截断消息，使其不超过指定长度"""
    if message is None:
        return ""
    return f"{message[:max_length]}..." if len(message) > max_length else message


def protect_kaomoji(sentence):
    """ "
    识别并保护句子中的颜文字（含括号与无括号），将其替换为占位符，
    并返回替换后的句子和占位符到颜文字的映射表。
    Args:
        sentence (str): 输入的原始句子
    Returns:
        tuple: (处理后的句子, {占位符: 颜文字})
    """
    kaomoji_pattern = re.compile(
        r"("
        r"[(\[（【]"  # 左括号
        r"[^()\[\]（）【】]*?"  # 非括号字符（惰性匹配）
        r"[^一-龥a-zA-Z0-9\s]"  # 非中文、非英文、非数字、非空格字符（必须包含至少一个）
        r"[^()\[\]（）【】]*?"  # 非括号字符（惰性匹配）
        r"[)\]）】"  # 右括号
        r"]"
        r")"
        r"|"
        r"([▼▽・ᴥω･﹏^><≧≦￣｀´∀ヮДд︿﹀へ｡ﾟ╥╯╰︶︹•⁄]{2,15})"
    )

    kaomoji_matches = kaomoji_pattern.findall(sentence)
    placeholder_to_kaomoji = {}

    for idx, match in enumerate(kaomoji_matches):
        kaomoji = match[0] or match[1]
        placeholder = f"__KAOMOJI_{idx}__"
        sentence = sentence.replace(kaomoji, placeholder, 1)
        placeholder_to_kaomoji[placeholder] = kaomoji

    return sentence, placeholder_to_kaomoji


def recover_kaomoji(sentences, placeholder_to_kaomoji):
    """
    根据映射表恢复句子中的颜文字。
    Args:
        sentences (list): 含有占位符的句子列表
        placeholder_to_kaomoji (dict): 占位符到颜文字的映射表
    Returns:
        list: 恢复颜文字后的句子列表
    """
    recovered_sentences = []
    for sentence in sentences:
        for placeholder, kaomoji in placeholder_to_kaomoji.items():
            sentence = sentence.replace(placeholder, kaomoji)
        recovered_sentences.append(sentence)
    return recovered_sentences


def get_western_ratio(paragraph):
    """计算段落中字母数字字符的西文比例
    原理：检查段落中字母数字字符的西文比例
    通过is_english_letter函数判断每个字符是否为西文
    只检查字母数字字符，忽略标点符号和空格等非字母数字字符

    Args:
        paragraph: 要检查的文本段落

    Returns:
        float: 西文字符比例(0.0-1.0)，如果没有字母数字字符则返回0.0
    """
    alnum_chars = [char for char in paragraph if char.isalnum()]
    if not alnum_chars:
        return 0.0

    western_count = sum(bool(is_english_letter(char)) for char in alnum_chars)
    return western_count / len(alnum_chars)


def count_messages_between(start_time: float, end_time: float, stream_id: str) -> tuple[int, int] | tuple[
    Coroutine[Any, Any, int], int]:
    """计算两个时间点之间的消息数量和文本总长度

    Args:
        start_time (float): 起始时间戳 (不包含)
        end_time (float): 结束时间戳 (包含)
        stream_id (str): 聊天流ID

    Returns:
        tuple[int, int]: (消息数量, 文本总长度)
    """
    count = 0
    total_length = 0

    # 参数校验 (可选但推荐)
    if start_time >= end_time:
        # logger.debug(f"开始时间 {start_time} 大于或等于结束时间 {end_time}，返回 0, 0")
        return 0, 0
    if not stream_id:
        logger.error("stream_id 不能为空")
        return 0, 0

    # 使用message_repository中的count_messages和find_messages函数

    # 构建查询条件
    filter_query = {"chat_id": stream_id, "time": {"$gt": start_time, "$lte": end_time}}

    try:
        # 先获取消息数量
        count = count_messages(filter_query)

        # 获取消息内容计算总长度
        messages = find_messages(message_filter=filter_query)
        total_length = sum(len(msg.get("processed_plain_text", "")) for msg in messages)

        return count, total_length

    except Exception as e:
        logger.error(f"计算消息数量时发生意外错误: {e}")
        return 0, 0


def translate_timestamp_to_human_readable(timestamp: float, mode: str = "normal") -> str:
    # sourcery skip: merge-comparisons, merge-duplicate-blocks, switch
    """将时间戳转换为人类可读的时间格式

    Args:
        timestamp: 时间戳
        mode: 转换模式，"normal"为标准格式，"relative"为相对时间格式

    Returns:
        str: 格式化后的时间字符串
    """
    if mode == "normal":
        return time.strftime("%Y-%m-%d %H:%M:%S", time.localtime(timestamp))
    elif mode == "normal_no_YMD":
        return time.strftime("%H:%M:%S", time.localtime(timestamp))
    elif mode == "relative":
        now = time.time()
        diff = now - timestamp

        if diff < 20:
            return "刚刚"
        elif diff < 60:
            return f"{int(diff)}秒前"
        elif diff < 3600:
            return f"{int(diff / 60)}分钟前"
        elif diff < 86400:
            return f"{int(diff / 3600)}小时前"
        elif diff < 86400 * 2:
            return f"{int(diff / 86400)}天前"
        else:
            return time.strftime("%Y-%m-%d %H:%M:%S", time.localtime(timestamp)) + ":"
    else:  # mode = "lite" or unknown
        # 只返回时分秒格式
        return time.strftime("%H:%M:%S", time.localtime(timestamp))


async def get_chat_type_and_target_info(chat_id: str) -> Tuple[bool, Optional[Dict]]:
    """
    获取聊天类型（是否群聊）和私聊对象信息。

    Args:
        chat_id: 聊天流ID

    Returns:
        Tuple[bool, Optional[Dict]]:
            - bool: 是否为群聊 (True 是群聊, False 是私聊或未知)
            - Optional[Dict]: 如果是私聊，包含对方信息的字典；否则为 None。
            字典包含: platform, user_id, user_nickname, person_id, person_name
    """
    is_group_chat = False  # Default to private/unknown
    chat_target_info = None

    try:
        if chat_stream := get_chat_manager().get_stream(chat_id):
            if chat_stream.group_info:
                is_group_chat = True
                chat_target_info = None  # Explicitly None for group chat
            elif chat_stream.user_info:  # It's a private chat
                is_group_chat = False
                user_info = chat_stream.user_info
                platform: str = chat_stream.platform
                user_id: str = user_info.user_id  # type: ignore

                # Initialize target_info with basic info
                target_info = {
                    "platform": platform,
                    "user_id": user_id,
                    "user_nickname": user_info.user_nickname,
                    "person_id": None,
                    "person_name": None,
                }

                # Try to fetch person info
                try:
                    # Assume get_person_id is sync (as per original code), keep using to_thread
                    person_id = PersonInfoManager.get_person_id(platform, user_id)
                    person_name = None
                    if person_id:
                        # get_value is async, so await it directly
                        person_info_manager = get_person_info_manager()
                        person_data = await person_info_manager.get_values(person_id, ["person_name"])
                        person_name = person_data.get("person_name")

                    target_info["person_id"] = person_id
                    target_info["person_name"] = person_name
                except Exception as person_e:
                    logger.warning(
                        f"获取 person_id 或 person_name 时出错 for {platform}:{user_id} in utils: {person_e}"
                    )

                chat_target_info = target_info
        else:
            logger.warning(f"无法获取 chat_stream for {chat_id} in utils")
    except Exception as e:
        logger.error(f"获取聊天类型和目标信息时出错 for {chat_id}: {e}", exc_info=True)
        # Keep defaults on error

    return is_group_chat, chat_target_info


def assign_message_ids(messages: List[Any]) -> List[Dict[str, Any]]:
    """
    为消息列表中的每个消息分配唯一的简短随机ID

    Args:
        messages: 消息列表

    Returns:
        包含 {'id': str, 'message': any} 格式的字典列表
    """
    result = []
    used_ids = set()
    for i, message in enumerate(messages):
        # 使用简单的索引作为ID
        message_id = f"m{i + 1}"
        result.append({"id": message_id, "message": message})

    return result


def assign_message_ids_flexible(
    messages: list, prefix: str = "msg", id_length: int = 6, use_timestamp: bool = False
) -> list:
    """
    为消息列表中的每个消息分配唯一的简短随机ID（增强版）

    Args:
        messages: 消息列表
        prefix: ID前缀，默认为"msg"
        id_length: ID的总长度（不包括前缀），默认为6
        use_timestamp: 是否在ID中包含时间戳，默认为False

    Returns:
        包含 {'id': str, 'message': any} 格式的字典列表
    """
    result = []
    used_ids = set()

    for i, message in enumerate(messages):
        # 生成唯一的ID
        while True:
            if use_timestamp:
                # 使用时间戳的后几位 + 随机字符
                timestamp_suffix = str(int(time.time() * 1000))[-3:]
                remaining_length = id_length - 3
                random_chars = "".join(random.choices(string.ascii_lowercase + string.digits, k=remaining_length))
                message_id = f"{prefix}{timestamp_suffix}{random_chars}"
            else:
                # 使用索引 + 随机字符
                index_str = str(i + 1)
                remaining_length = max(1, id_length - len(index_str))
                random_chars = "".join(random.choices(string.ascii_lowercase + string.digits, k=remaining_length))
                message_id = f"{prefix}{index_str}{random_chars}"

            if message_id not in used_ids:
                used_ids.add(message_id)
                break

        result.append({"id": message_id, "message": message})

    return result


# 使用示例:
# messages = ["Hello", "World", "Test message"]
#
# # 基础版本
# result1 = assign_message_ids(messages)
# # 结果: [{'id': 'm1123', 'message': 'Hello'}, {'id': 'm2456', 'message': 'World'}, {'id': 'm3789', 'message': 'Test message'}]
#
# # 增强版本 - 自定义前缀和长度
# result2 = assign_message_ids_flexible(messages, prefix="chat", id_length=8)
# # 结果: [{'id': 'chat1abc2', 'message': 'Hello'}, {'id': 'chat2def3', 'message': 'World'}, {'id': 'chat3ghi4', 'message': 'Test message'}]
#
# # 增强版本 - 使用时间戳
# result3 = assign_message_ids_flexible(messages, prefix="ts", use_timestamp=True)
# # 结果: [{'id': 'ts123a1b', 'message': 'Hello'}, {'id': 'ts123c2d', 'message': 'World'}, {'id': 'ts123e3f', 'message': 'Test message'}]<|MERGE_RESOLUTION|>--- conflicted
+++ resolved
@@ -7,7 +7,7 @@
 
 from collections import Counter
 from maim_message import UserInfo
-from typing import Optional, Tuple, Dict, List, Any, Coroutine
+from typing import Optional, Tuple, Dict, List, Any
 
 from src.common.logger import get_logger
 from src.common.message_repository import find_messages, count_messages
@@ -341,13 +341,8 @@
             split_sentences = [s.strip() for s in split_sentences_raw if s.strip()]
         else:
             if split_mode == "llm":
-<<<<<<< HEAD
-                logger.debug("未检测到 [SPLIT] 标记，回退到基于标点的传统模式进行分割。")
-                split_sentences = split_into_sentences_w_remove_punctuation(cleaned_text)
-=======
                 logger.debug("未检测到 [SPLIT] 标记，本次不进行分割。")
                 split_sentences = [cleaned_text]
->>>>>>> 80d34f31
             else:  # mode == "punctuation"
                 logger.debug("使用基于标点的传统模式进行分割。")
                 split_sentences = split_into_sentences_w_remove_punctuation(cleaned_text)
@@ -547,8 +542,7 @@
     return western_count / len(alnum_chars)
 
 
-def count_messages_between(start_time: float, end_time: float, stream_id: str) -> tuple[int, int] | tuple[
-    Coroutine[Any, Any, int], int]:
+def count_messages_between(start_time: float, end_time: float, stream_id: str) -> tuple[int, int]:
     """计算两个时间点之间的消息数量和文本总长度
 
     Args:
@@ -626,7 +620,7 @@
         return time.strftime("%H:%M:%S", time.localtime(timestamp))
 
 
-async def get_chat_type_and_target_info(chat_id: str) -> Tuple[bool, Optional[Dict]]:
+def get_chat_type_and_target_info(chat_id: str) -> Tuple[bool, Optional[Dict]]:
     """
     获取聊天类型（是否群聊）和私聊对象信息。
 
@@ -670,8 +664,7 @@
                     if person_id:
                         # get_value is async, so await it directly
                         person_info_manager = get_person_info_manager()
-                        person_data = await person_info_manager.get_values(person_id, ["person_name"])
-                        person_name = person_data.get("person_name")
+                        person_name = person_info_manager.get_value_sync(person_id, "person_name")
 
                     target_info["person_id"] = person_id
                     target_info["person_name"] = person_name
