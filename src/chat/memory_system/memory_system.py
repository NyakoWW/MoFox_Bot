"""
精准记忆系统核心模块
1. 基于文档设计的高效记忆构建、存储与召回优化系统，覆盖构建、向量化与多阶段检索全流程。
2. 内置 LLM 查询规划器与嵌入维度自动解析机制，直接从模型配置推断向量存储参数。
"""

import asyncio
import hashlib
import re
import time
from dataclasses import asdict, dataclass
from datetime import datetime, timedelta
from enum import Enum
from typing import TYPE_CHECKING, Any

import orjson

from src.chat.memory_system.memory_builder import MemoryBuilder, MemoryExtractionError
from src.chat.memory_system.memory_chunk import MemoryChunk
from src.chat.memory_system.memory_fusion import MemoryFusionEngine
from src.chat.memory_system.memory_query_planner import MemoryQueryPlanner


# 记忆采样模式枚举
class MemorySamplingMode(Enum):
    """记忆采样模式"""
    HIPPOCAMPUS = "hippocampus"  # 海马体模式：定时任务采样
    IMMEDIATE = "immediate"       # 即时模式：回复后立即采样
    ALL = "all"                   # 所有模式：同时使用海马体和即时采样
from src.common.logger import get_logger
from src.config.config import global_config, model_config
from src.llm_models.utils_model import LLMRequest

if TYPE_CHECKING:
    from src.chat.memory_system.memory_forgetting_engine import MemoryForgettingEngine
    from src.chat.memory_system.vector_memory_storage_v2 import VectorMemoryStorage
    from src.common.data_models.database_data_model import DatabaseMessages

logger = get_logger("memory_system")

# 全局记忆作用域（共享记忆库）
GLOBAL_MEMORY_SCOPE = "global"


class MemorySystemStatus(Enum):
    """记忆系统状态"""

    INITIALIZING = "initializing"
    READY = "ready"
    BUILDING = "building"
    RETRIEVING = "retrieving"
    ERROR = "error"


@dataclass
class MemorySystemConfig:
    """记忆系统配置"""

    # 记忆构建配置
    min_memory_length: int = 10
    max_memory_length: int = 500
    memory_value_threshold: float = 0.7
    min_build_interval_seconds: float = 300.0

    # 向量存储配置（嵌入维度自动来自模型配置）
    vector_dimension: int = 1024
    similarity_threshold: float = 0.8

    # 召回配置
    coarse_recall_limit: int = 50
    fine_recall_limit: int = 10
    semantic_rerank_limit: int = 20
    final_recall_limit: int = 5
    semantic_similarity_threshold: float = 0.6
    vector_weight: float = 0.4
    semantic_weight: float = 0.3
    context_weight: float = 0.2
    recency_weight: float = 0.1

    # 融合配置
    fusion_similarity_threshold: float = 0.85
    deduplication_window: timedelta = timedelta(hours=24)

    @classmethod
    def from_global_config(cls):
        """从全局配置创建配置实例"""

        embedding_dimension = None
        try:
            embedding_task = getattr(model_config.model_task_config, "embedding", None)
            if embedding_task is not None:
                embedding_dimension = getattr(embedding_task, "embedding_dimension", None)
        except Exception:
            embedding_dimension = None

        if not embedding_dimension:
            try:
                embedding_dimension = getattr(global_config.lpmm_knowledge, "embedding_dimension", None)
            except Exception:
                embedding_dimension = None

        if not embedding_dimension:
            embedding_dimension = 1024

        return cls(
            # 记忆构建配置
            min_memory_length=global_config.memory.min_memory_length,
            max_memory_length=global_config.memory.max_memory_length,
            memory_value_threshold=global_config.memory.memory_value_threshold,
            min_build_interval_seconds=getattr(global_config.memory, "memory_build_interval", 300.0),
            # 向量存储配置
            vector_dimension=int(embedding_dimension),
            similarity_threshold=global_config.memory.vector_similarity_threshold,
            # 召回配置
            coarse_recall_limit=global_config.memory.metadata_filter_limit,
            fine_recall_limit=global_config.memory.vector_search_limit,
            semantic_rerank_limit=global_config.memory.semantic_rerank_limit,
            final_recall_limit=global_config.memory.final_result_limit,
            semantic_similarity_threshold=getattr(global_config.memory, "semantic_similarity_threshold", 0.6),
            vector_weight=global_config.memory.vector_weight,
            semantic_weight=global_config.memory.semantic_weight,
            context_weight=global_config.memory.context_weight,
            recency_weight=global_config.memory.recency_weight,
            # 融合配置
            fusion_similarity_threshold=global_config.memory.fusion_similarity_threshold,
            deduplication_window=timedelta(hours=global_config.memory.deduplication_window_hours),
        )


class MemorySystem:
    """精准记忆系统核心类"""

    def __init__(self, llm_model: LLMRequest | None = None, config: MemorySystemConfig | None = None):
        self.config = config or MemorySystemConfig.from_global_config()
        self.llm_model = llm_model
        self.status = MemorySystemStatus.INITIALIZING

        # 核心组件（简化版）
        self.memory_builder: MemoryBuilder | None = None
        self.fusion_engine: MemoryFusionEngine | None = None
        self.unified_storage: VectorMemoryStorage | None = None  # 统一存储系统
        self.query_planner: MemoryQueryPlanner | None = None
        self.forgetting_engine: MemoryForgettingEngine | None = None

        # LLM模型
        self.value_assessment_model: LLMRequest | None = None
        self.memory_extraction_model: LLMRequest | None = None

        # 统计信息
        self.total_memories = 0
        self.last_build_time = None
        self.last_retrieval_time = None

        # 构建节流记录
        self._last_memory_build_times: dict[str, float] = {}

        # 记忆指纹缓存，用于快速检测重复记忆
        self._memory_fingerprints: dict[str, str] = {}

        # 海马体采样器
        self.hippocampus_sampler = None

        logger.info("MemorySystem 初始化开始")

    async def initialize(self):
        """异步初始化记忆系统"""
        try:

            # 初始化LLM模型
            fallback_task = getattr(self.llm_model, "model_for_task", None) if self.llm_model else None

            value_task_config = getattr(model_config.model_task_config, "utils_small", None)
            extraction_task_config = getattr(model_config.model_task_config, "utils", None)

            if value_task_config is None:
                logger.warning("未找到 utils_small 模型配置，回退到 utils 或外部提供的模型配置。")
                value_task_config = extraction_task_config or fallback_task

            if extraction_task_config is None:
                logger.warning("未找到 utils 模型配置，回退到 utils_small 或外部提供的模型配置。")
                extraction_task_config = value_task_config or fallback_task

            if value_task_config is None or extraction_task_config is None:
                raise RuntimeError(
                    "无法初始化记忆系统所需的模型配置，请检查 model_task_config 中的 utils / utils_small 设置。"
                )

            self.value_assessment_model = LLMRequest(
                model_set=value_task_config, request_type="memory.value_assessment"
            )

            self.memory_extraction_model = LLMRequest(
                model_set=extraction_task_config, request_type="memory.extraction"
            )

            # 初始化核心组件（简化版）
            self.memory_builder = MemoryBuilder(self.memory_extraction_model)
            self.fusion_engine = MemoryFusionEngine(self.config.fusion_similarity_threshold)

            # 初始化Vector DB存储系统（替代旧的unified_memory_storage）
            from src.chat.memory_system.vector_memory_storage_v2 import VectorMemoryStorage, VectorStorageConfig

            storage_config = VectorStorageConfig(
                memory_collection="unified_memory_v2",
                metadata_collection="memory_metadata_v2",
                similarity_threshold=self.config.similarity_threshold,
                search_limit=getattr(global_config.memory, "unified_storage_search_limit", 20),
                batch_size=getattr(global_config.memory, "unified_storage_batch_size", 100),
                enable_caching=getattr(global_config.memory, "unified_storage_enable_caching", True),
                cache_size_limit=getattr(global_config.memory, "unified_storage_cache_limit", 1000),
                auto_cleanup_interval=getattr(global_config.memory, "unified_storage_auto_cleanup_interval", 3600),
                enable_forgetting=getattr(global_config.memory, "enable_memory_forgetting", True),
                retention_hours=getattr(global_config.memory, "memory_retention_hours", 720),  # 30天
            )

            try:
                self.unified_storage = VectorMemoryStorage(storage_config)
                logger.info("✅ Vector DB存储系统初始化成功")
            except Exception as storage_error:
                logger.error(f"❌ Vector DB存储系统初始化失败: {storage_error}", exc_info=True)
                raise

            # 初始化遗忘引擎
            from src.chat.memory_system.memory_forgetting_engine import ForgettingConfig, MemoryForgettingEngine

            # 从全局配置创建遗忘引擎配置
            forgetting_config = ForgettingConfig(
                # 检查频率配置
                check_interval_hours=getattr(global_config.memory, "forgetting_check_interval_hours", 24),
                batch_size=100,  # 固定值，暂不配置
                # 遗忘阈值配置
                base_forgetting_days=getattr(global_config.memory, "base_forgetting_days", 30.0),
                min_forgetting_days=getattr(global_config.memory, "min_forgetting_days", 7.0),
                max_forgetting_days=getattr(global_config.memory, "max_forgetting_days", 365.0),
                # 重要程度权重
                critical_importance_bonus=getattr(global_config.memory, "critical_importance_bonus", 45.0),
                high_importance_bonus=getattr(global_config.memory, "high_importance_bonus", 30.0),
                normal_importance_bonus=getattr(global_config.memory, "normal_importance_bonus", 15.0),
                low_importance_bonus=getattr(global_config.memory, "low_importance_bonus", 0.0),
                # 置信度权重
                verified_confidence_bonus=getattr(global_config.memory, "verified_confidence_bonus", 30.0),
                high_confidence_bonus=getattr(global_config.memory, "high_confidence_bonus", 20.0),
                medium_confidence_bonus=getattr(global_config.memory, "medium_confidence_bonus", 10.0),
                low_confidence_bonus=getattr(global_config.memory, "low_confidence_bonus", 0.0),
                # 激活频率权重
                activation_frequency_weight=getattr(global_config.memory, "activation_frequency_weight", 0.5),
                max_frequency_bonus=getattr(global_config.memory, "max_frequency_bonus", 10.0),
                # 休眠配置
                dormant_threshold_days=getattr(global_config.memory, "dormant_threshold_days", 90),
            )

            self.forgetting_engine = MemoryForgettingEngine(forgetting_config)

            planner_task_config = model_config.model_task_config.utils_small
            planner_model: LLMRequest | None = None
            try:
                planner_model = LLMRequest(model_set=planner_task_config, request_type="memory.query_planner")
            except Exception as planner_exc:
                logger.warning("查询规划模型初始化失败，将使用默认规划策略: %s", planner_exc, exc_info=True)

            self.query_planner = MemoryQueryPlanner(planner_model, default_limit=self.config.final_recall_limit)

            # 初始化海马体采样器
            if global_config.memory.enable_hippocampus_sampling:
                try:
                    from .hippocampus_sampler import initialize_hippocampus_sampler
                    self.hippocampus_sampler = await initialize_hippocampus_sampler(self)
                    logger.info("✅ 海马体采样器初始化成功")
                except Exception as e:
                    logger.warning(f"海马体采样器初始化失败: {e}")
                    self.hippocampus_sampler = None

            # 统一存储已经自动加载数据，无需额外加载

            self.status = MemorySystemStatus.READY

        except Exception as e:
            self.status = MemorySystemStatus.ERROR
            logger.error(f"❌ 记忆系统初始化失败: {e}", exc_info=True)
            raise

    async def retrieve_memories_for_building(
        self, query_text: str, user_id: str | None = None, context: dict[str, Any] | None = None, limit: int = 5
    ) -> list[MemoryChunk]:
        """在构建记忆时检索相关记忆，使用统一存储系统

        Args:
            query_text: 查询文本
            context: 上下文信息
            limit: 返回结果数量限制

        Returns:
            相关记忆列表
        """
        if self.status not in [MemorySystemStatus.READY, MemorySystemStatus.BUILDING]:
            logger.warning(f"记忆系统状态不允许检索: {self.status.value}")
            return []

        if not self.unified_storage:
            logger.warning("统一存储系统未初始化")
            return []

        try:
            # 使用统一存储检索相似记忆
            filters = {"user_id": user_id} if user_id else None
            search_results = await self.unified_storage.search_similar_memories(
                query_text=query_text, limit=limit, filters=filters
            )

            # 转换为记忆对象
            memories = []
            for memory, similarity_score in search_results:
                if memory:
                    memory.update_access()  # 更新访问信息
                    memories.append(memory)

            return memories

        except Exception as e:
            logger.error(f"构建过程中检索记忆失败: {e}", exc_info=True)
            return []

    async def build_memory_from_conversation(
        self, conversation_text: str, context: dict[str, Any], timestamp: float | None = None, bypass_interval: bool = False
    ) -> list[MemoryChunk]:
        """从对话中构建记忆

        Args:
            conversation_text: 对话文本
            context: 上下文信息
            timestamp: 时间戳，默认为当前时间
            bypass_interval: 是否绕过构建间隔检查（海马体采样器专用）

        Returns:
            构建的记忆块列表
        """
        original_status = self.status
        self.status = MemorySystemStatus.BUILDING
        start_time = time.time()

        build_scope_key: str | None = None
        build_marker_time: float | None = None

        try:
            normalized_context = self._normalize_context(context, GLOBAL_MEMORY_SCOPE, timestamp)

            build_scope_key = self._get_build_scope_key(normalized_context, GLOBAL_MEMORY_SCOPE)
            min_interval = max(0.0, getattr(self.config, "min_build_interval_seconds", 0.0))
            current_time = time.time()

            # 构建间隔检查（海马体采样器可以绕过）
            if build_scope_key and min_interval > 0 and not bypass_interval:
                last_time = self._last_memory_build_times.get(build_scope_key)
                if last_time and (current_time - last_time) < min_interval:
                    remaining = min_interval - (current_time - last_time)
                    logger.info(
                        f"距离上次记忆构建间隔不足，跳过此次构建 | key={build_scope_key} | 剩余{remaining:.2f}秒",
                    )
                    self.status = MemorySystemStatus.READY
                    return []

                build_marker_time = current_time
                self._last_memory_build_times[build_scope_key] = current_time
            elif bypass_interval:
                # 海马体采样模式：不更新构建时间记录，避免影响即时模式
                logger.debug("海马体采样模式：绕过构建间隔检查")

            conversation_text = await self._resolve_conversation_context(conversation_text, normalized_context)

            logger.debug("开始构建记忆，文本长度: %d", len(conversation_text))

            # 1. 信息价值评估（海马体采样器可以绕过）
            if not bypass_interval and not context.get("bypass_value_threshold", False):
                value_score = await self._assess_information_value(conversation_text, normalized_context)

                if value_score < self.config.memory_value_threshold:
                    logger.info(f"信息价值评分 {value_score:.2f} 低于阈值，跳过记忆构建")
                    self.status = original_status
                    return []
            else:
                # 海马体采样器：使用默认价值分数或简单评估
                value_score = 0.6  # 默认中等价值
                if context.get("is_hippocampus_sample", False):
                    # 对海马体样本进行简单价值评估
                    if len(conversation_text) > 100:  # 长文本可能有更多信息
                        value_score = 0.7
                    elif len(conversation_text) > 50:
                        value_score = 0.6
                    else:
                        value_score = 0.5

                logger.debug(f"海马体采样模式：使用价值评分 {value_score:.2f}")

            # 2. 构建记忆块（所有记忆统一使用 global 作用域，实现完全共享）
            memory_chunks = await self.memory_builder.build_memories(
                conversation_text,
                normalized_context,
                GLOBAL_MEMORY_SCOPE,  # 强制使用 global，不区分用户
                timestamp or time.time(),
            )

            if not memory_chunks:
                logger.debug("未提取到有效记忆块")
                self.status = original_status
                return []

            # 3. 记忆融合与去重（包含与历史记忆的融合）
            existing_candidates = await self._collect_fusion_candidates(memory_chunks)
            fused_chunks = await self.fusion_engine.fuse_memories(memory_chunks, existing_candidates)

            # 4. 存储记忆到统一存储
            stored_count = await self._store_memories_unified(fused_chunks)

            # 4.1 控制台预览
            self._log_memory_preview(fused_chunks)

            # 5. 更新统计
            self.total_memories += stored_count
            self.last_build_time = time.time()
            if build_scope_key:
                self._last_memory_build_times[build_scope_key] = self.last_build_time

            build_time = time.time() - start_time
            logger.info(
                f"✅ 生成 {len(fused_chunks)} 条记忆，成功入库 {stored_count} 条，耗时 {build_time:.2f}秒",
            )

            self.status = original_status
            return fused_chunks

        except MemoryExtractionError as e:
            if build_scope_key and build_marker_time is not None:
                recorded_time = self._last_memory_build_times.get(build_scope_key)
                if recorded_time == build_marker_time:
                    self._last_memory_build_times.pop(build_scope_key, None)
            self.status = original_status
            logger.warning("记忆构建因LLM响应问题中断: %s", e)
            return []

        except Exception as e:
            if build_scope_key and build_marker_time is not None:
                recorded_time = self._last_memory_build_times.get(build_scope_key)
                if recorded_time == build_marker_time:
                    self._last_memory_build_times.pop(build_scope_key, None)
            self.status = MemorySystemStatus.ERROR
            logger.error(f"❌ 记忆构建失败: {e}", exc_info=True)
            raise

    def _log_memory_preview(self, memories: list[MemoryChunk]) -> None:
        """在控制台输出记忆预览，便于人工检查"""
        if not memories:
            logger.info("📝 本次未生成新的记忆")
            return

        logger.info(f"📝 本次生成的记忆预览 ({len(memories)} 条):")
        for idx, memory in enumerate(memories, start=1):
            text = memory.text_content or ""
            if len(text) > 120:
                text = text[:117] + "..."

            logger.info(
                f"  {idx}) 类型={memory.memory_type.value} 重要性={memory.metadata.importance.name} "
                f"置信度={memory.metadata.confidence.name} | 内容={text}"
            )

    async def _collect_fusion_candidates(self, new_memories: list[MemoryChunk]) -> list[MemoryChunk]:
        """收集与新记忆相似的现有记忆，便于融合去重"""
        if not new_memories:
            return []

        candidate_ids: set[str] = set()
        new_memory_ids = {memory.memory_id for memory in new_memories if memory and getattr(memory, "memory_id", None)}

        # 基于指纹的直接匹配
        for memory in new_memories:
            try:
                fingerprint = self._build_memory_fingerprint(memory)
                fingerprint_key = self._fingerprint_key(memory.user_id, fingerprint)
                existing_id = self._memory_fingerprints.get(fingerprint_key)
                if existing_id and existing_id not in new_memory_ids:
                    candidate_ids.add(existing_id)
            except Exception as exc:  # noqa: PERF203
                logger.debug("构建记忆指纹失败，跳过候选收集: %s", exc)

        # 基于主体索引的候选（使用统一存储）
        if self.unified_storage and self.unified_storage.keyword_index:
            for memory in new_memories:
                for subject in memory.subjects:
                    normalized = subject.strip().lower() if isinstance(subject, str) else ""
                    if not normalized:
                        continue
                    subject_candidates = self.unified_storage.keyword_index.get(normalized)
                    if subject_candidates:
                        candidate_ids.update(subject_candidates)

        # 基于向量搜索的候选（使用统一存储）
        total_vectors = 0
        if self.unified_storage:
            storage_stats = self.unified_storage.get_storage_stats()
            total_vectors = storage_stats.get("total_vectors", 0) or 0

        if self.unified_storage and total_vectors > 0:
            search_tasks = []
            for memory in new_memories:
                display_text = (memory.display or "").strip()
                if not display_text:
                    continue
                search_tasks.append(
                    self.unified_storage.search_similar_memories(
                        query_text=display_text, limit=8, filters={"user_id": GLOBAL_MEMORY_SCOPE}
                    )
                )

            if search_tasks:
                search_results = await asyncio.gather(*search_tasks, return_exceptions=True)
                similarity_threshold = getattr(
                    self.fusion_engine,
                    "similarity_threshold",
                    self.config.similarity_threshold,
                )
                min_threshold = max(0.0, min(1.0, similarity_threshold * 0.8))

                for result in search_results:
                    if isinstance(result, Exception):
                        logger.warning("融合候选向量搜索失败: %s", result)
                        continue
                    for memory_id, similarity in result:
                        if memory_id in new_memory_ids:
                            continue
                        if similarity is None or similarity < min_threshold:
                            continue
                        candidate_ids.add(memory_id)

        existing_candidates: list[MemoryChunk] = []
        cache = self.unified_storage.memory_cache if self.unified_storage else {}
        for candidate_id in candidate_ids:
            if candidate_id in new_memory_ids:
                continue
            candidate_memory = cache.get(candidate_id)
            if candidate_memory:
                existing_candidates.append(candidate_memory)

        if existing_candidates:
            logger.debug(
                "融合候选收集完成，新记忆=%d，候选=%d",
                len(new_memories),
                len(existing_candidates),
            )

        return existing_candidates

    async def process_conversation_memory(self, context: dict[str, Any]) -> dict[str, Any]:
        """对外暴露的对话记忆处理接口，支持海马体、精准记忆、自适应三种采样模式"""
        start_time = time.time()

        try:
            context = dict(context or {})

            # 获取配置的采样模式
            sampling_mode = getattr(global_config.memory, "memory_sampling_mode", "precision")
            current_mode = MemorySamplingMode(sampling_mode)


            context["__sampling_mode"] = current_mode.value
            logger.debug(f"使用记忆采样模式: {current_mode.value}")

            # 根据采样模式处理记忆
            if current_mode == MemorySamplingMode.HIPPOCAMPUS:
                # 海马体模式：仅后台定时采样，不立即处理
                return {
                    "success": True,
                    "created_memories": [],
                    "memory_count": 0,
                    "processing_time": time.time() - start_time,
                    "status": self.status.value,
                    "processing_mode": "hippocampus",
                    "message": "海马体模式：记忆将由后台定时任务采样处理",
                }

            elif current_mode == MemorySamplingMode.IMMEDIATE:
                # 即时模式：立即处理记忆构建
                return await self._process_immediate_memory(context, start_time)

            elif current_mode == MemorySamplingMode.ALL:
                # 所有模式：同时进行即时处理和海马体采样
                immediate_result = await self._process_immediate_memory(context, start_time)

                # 海马体采样器会在后台继续处理，这里只是记录
                if self.hippocampus_sampler:
                    immediate_result["processing_mode"] = "all_modes"
                    immediate_result["hippocampus_status"] = "background_sampling_enabled"
                    immediate_result["message"] = "所有模式：即时处理已完成，海马体采样将在后台继续"
                else:
                    immediate_result["processing_mode"] = "immediate_fallback"
                    immediate_result["hippocampus_status"] = "not_available"
                    immediate_result["message"] = "海马体采样器不可用，回退到即时模式"

                return immediate_result

            else:
                # 默认回退到即时模式
                logger.warning(f"未知的采样模式 {sampling_mode}，回退到即时模式")
                return await self._process_immediate_memory(context, start_time)

        except Exception as e:
            processing_time = time.time() - start_time
            logger.error(f"对话记忆处理失败: {e}", exc_info=True)
            return {
                "success": False,
                "error": str(e),
                "processing_time": processing_time,
                "status": self.status.value,
                "processing_mode": "error",
            }

    async def _process_immediate_memory(self, context: dict[str, Any], start_time: float) -> dict[str, Any]:
        """即时记忆处理的辅助方法"""
        try:
            conversation_candidate = (
                context.get("conversation_text")
                or context.get("message_content")
                or context.get("latest_message")
                or context.get("raw_text")
                or ""
            )

            conversation_text = (
                conversation_candidate if isinstance(conversation_candidate, str) else str(conversation_candidate)
            )

            timestamp = context.get("timestamp")
            if timestamp is None:
                timestamp = time.time()

            normalized_context = self._normalize_context(context, GLOBAL_MEMORY_SCOPE, timestamp)
            normalized_context.setdefault("conversation_text", conversation_text)

            # 检查信息价值阈值
            value_score = await self._assess_information_value(conversation_text, normalized_context)
            threshold = getattr(global_config.memory, "precision_memory_reply_threshold", 0.5)

            if value_score < threshold:
                logger.debug(f"信息价值评分 {value_score:.2f} 低于阈值 {threshold}，跳过记忆构建")
                return {
                    "success": True,
                    "created_memories": [],
                    "memory_count": 0,
                    "processing_time": time.time() - start_time,
                    "status": self.status.value,
                    "processing_mode": "immediate",
                    "skip_reason": f"value_score_{value_score:.2f}_below_threshold_{threshold}",
                    "value_score": value_score,
                }

            memories = await self.build_memory_from_conversation(
                conversation_text=conversation_text, context=normalized_context, timestamp=timestamp
            )

            processing_time = time.time() - start_time
            memory_count = len(memories)

            return {
                "success": True,
                "created_memories": memories,
                "memory_count": memory_count,
                "processing_time": processing_time,
                "status": self.status.value,
                "processing_mode": "immediate",
                "value_score": value_score,
            }

        except Exception as e:
            processing_time = time.time() - start_time
            logger.error(f"即时记忆处理失败: {e}", exc_info=True)
            return {
                "success": False,
                "error": str(e),
                "processing_time": processing_time,
                "status": self.status.value,
                "processing_mode": "immediate_error",
            }

    async def retrieve_relevant_memories(
        self,
        query_text: str | None = None,
        user_id: str | None = None,
        context: dict[str, Any] | None = None,
        limit: int = 5,
        **kwargs,
    ) -> list[MemoryChunk]:
        """检索相关记忆（三阶段召回：元数据粗筛 → 向量精筛 → 综合重排）"""
        raw_query = query_text or kwargs.get("query")
        if not raw_query:
            raise ValueError("query_text 或 query 参数不能为空")

        if not self.unified_storage:
            logger.warning("统一存储系统未初始化")
            return []

        context = context or {}

        # 所有记忆完全共享，统一使用 global 作用域，不区分用户
        resolved_user_id = GLOBAL_MEMORY_SCOPE

        self.status = MemorySystemStatus.RETRIEVING
        start_time = time.time()

        try:
            normalized_context = self._normalize_context(context, GLOBAL_MEMORY_SCOPE, None)
            effective_limit = self.config.final_recall_limit

            # === 阶段一：元数据粗筛（软性过滤） ===
            coarse_filters = {
                "user_id": GLOBAL_MEMORY_SCOPE,  # 必选：确保作用域正确
            }

            # 应用查询规划（优化查询语句并构建元数据过滤）
            optimized_query = raw_query
            metadata_filters = {}

            if self.query_planner:
                try:
                    # 构建包含未读消息的增强上下文
                    enhanced_context = await self._build_enhanced_query_context(raw_query, normalized_context)
                    query_plan = await self.query_planner.plan_query(raw_query, enhanced_context)

                    # 使用LLM优化后的查询语句（更精确的语义表达）
                    if getattr(query_plan, "semantic_query", None):
                        optimized_query = query_plan.semantic_query

                    # 构建JSON元数据过滤条件（用于阶段一粗筛）
                    # 将查询规划的结果转换为元数据过滤条件
                    if getattr(query_plan, "memory_types", None):
                        metadata_filters["memory_types"] = [mt.value for mt in query_plan.memory_types]

                    if getattr(query_plan, "subject_includes", None):
                        metadata_filters["subjects"] = query_plan.subject_includes

                    if getattr(query_plan, "required_keywords", None):
                        metadata_filters["keywords"] = query_plan.required_keywords

                    # 时间范围过滤
                    recency = getattr(query_plan, "recency_preference", "any")
                    current_time = time.time()
                    if recency == "recent":
                        # 最近7天
                        metadata_filters["created_after"] = current_time - (7 * 24 * 3600)
                    elif recency == "historical":
                        # 30天以前
                        metadata_filters["created_before"] = current_time - (30 * 24 * 3600)

                    # 添加用户ID到元数据过滤
                    metadata_filters["user_id"] = GLOBAL_MEMORY_SCOPE

                    logger.debug(f"[阶段一] 查询优化: '{raw_query}' → '{optimized_query}'")
                    logger.debug(f"[阶段一] 元数据过滤条件: {metadata_filters}")

                except Exception as plan_exc:
                    logger.warning("查询规划失败，使用原始查询: %s", plan_exc, exc_info=True)
                    # 即使查询规划失败，也保留基本的user_id过滤
                    metadata_filters = {"user_id": GLOBAL_MEMORY_SCOPE}

            # === 阶段二：向量精筛 ===
            coarse_limit = self.config.coarse_recall_limit  # 粗筛阶段返回更多候选

            logger.debug(f"[阶段二] 开始向量搜索: query='{optimized_query[:60]}...', limit={coarse_limit}")

            search_results = await self.unified_storage.search_similar_memories(
                query_text=optimized_query,
                limit=coarse_limit,
                filters=coarse_filters,  # ChromaDB where条件（保留兼容）
                metadata_filters=metadata_filters,  # JSON元数据索引过滤
            )

            logger.info(f"[阶段二] 向量搜索完成: 返回 {len(search_results)} 条候选")

            # === 阶段三：综合重排 ===
            scored_memories = []
            current_time = time.time()

            for memory, vector_similarity in search_results:
                # 1. 向量相似度得分（已归一化到 0-1）
                vector_score = vector_similarity

                # 2. 时效性得分（指数衰减，30天半衰期）
                age_seconds = current_time - memory.metadata.created_at
                age_days = age_seconds / (24 * 3600)
                # 使用 math.exp 而非 np.exp（避免依赖numpy）
                import math

                recency_score = math.exp(-age_days / 30)

                # 3. 重要性得分（枚举值转换为归一化得分 0-1）
                # ImportanceLevel: LOW=1, NORMAL=2, HIGH=3, CRITICAL=4
                importance_enum = memory.metadata.importance
                if hasattr(importance_enum, "value"):
                    # 枚举类型，转换为0-1范围：(value - 1) / 3
                    importance_score = (importance_enum.value - 1) / 3.0
                else:
                    # 如果已经是数值，直接使用
                    importance_score = float(importance_enum) if importance_enum else 0.5

                # 4. 访问频率得分（归一化，访问10次以上得满分）
                access_count = memory.metadata.access_count
                frequency_score = min(access_count / 10.0, 1.0)

                # 综合得分（加权平均）
                final_score = (
                    self.config.vector_weight * vector_score
                    + self.config.recency_weight * recency_score
                    + self.config.context_weight * importance_score
                    + 0.1 * frequency_score  # 访问频率权重（固定10%）
                )

                scored_memories.append(
                    (
                        memory,
                        final_score,
                        {
                            "vector": vector_score,
                            "recency": recency_score,
                            "importance": importance_score,
                            "frequency": frequency_score,
                            "final": final_score,
                        },
                    )
                )

                # 更新访问记录
                memory.update_access()

            # 按综合得分排序
            scored_memories.sort(key=lambda x: x[1], reverse=True)

            # 返回 Top-K
            final_memories = [mem for mem, score, details in scored_memories[:effective_limit]]

            retrieval_time = time.time() - start_time

            # 详细日志
            if scored_memories:
                logger.info("[阶段三] 综合重排完成: Top 3 得分详情")
                for i, (mem, score, details) in enumerate(scored_memories[:3], 1):
                    try:
                        summary = mem.content[:60] if hasattr(mem, "content") and mem.content else ""
                    except Exception:
                        summary = ""
                    logger.info(
                        f"  #{i} | final={details['final']:.3f} "
                        f"(vec={details['vector']:.3f}, rec={details['recency']:.3f}, "
                        f"imp={details['importance']:.3f}, freq={details['frequency']:.3f}) "
                        f"| {summary}"
                    )

            logger.info(
                "✅ 三阶段记忆检索完成"
                f" | user={resolved_user_id}"
                f" | 粗筛={len(search_results)}"
                f" | 精筛={len(scored_memories)}"
                f" | 返回={len(final_memories)}"
                f" | duration={retrieval_time:.3f}s"
                f" | query='{optimized_query[:60]}...'"
            )

            self.last_retrieval_time = time.time()
            self.status = MemorySystemStatus.READY

            return final_memories

        except Exception as e:
            self.status = MemorySystemStatus.ERROR
            logger.error(f"❌ 记忆检索失败: {e}", exc_info=True)
            raise

    @staticmethod
    def _extract_json_payload(response: str) -> str | None:
        """从模型响应中提取JSON部分，兼容Markdown代码块等格式"""
        if not response:
            return None

        stripped = response.strip()

        # 优先处理Markdown代码块格式 ```json ... ```
        code_block_match = re.search(r"```(?:json)?\s*(.*?)```", stripped, re.IGNORECASE | re.DOTALL)
        if code_block_match:
            candidate = code_block_match.group(1).strip()
            if candidate:
                return candidate

        # 回退到查找第一个 JSON 对象的大括号范围
        start = stripped.find("{")
        end = stripped.rfind("}")
        if start != -1 and end != -1 and end > start:
            return stripped[start : end + 1].strip()

        return stripped if stripped.startswith("{") and stripped.endswith("}") else None

    def _normalize_context(
        self, raw_context: dict[str, Any] | None, user_id: str | None, timestamp: float | None
    ) -> dict[str, Any]:
        """标准化上下文，确保必备字段存在且格式正确"""
        context: dict[str, Any] = {}
        if raw_context:
            try:
                context = dict(raw_context)
            except Exception:
                context = dict(raw_context or {})

        # 基础字段：强制使用传入的 user_id 参数（已统一为 GLOBAL_MEMORY_SCOPE）
        context["user_id"] = user_id or GLOBAL_MEMORY_SCOPE
        context["timestamp"] = context.get("timestamp") or timestamp or time.time()
        context["message_type"] = context.get("message_type") or "normal"
        context["platform"] = context.get("platform") or context.get("source_platform") or "unknown"

        # 标准化关键词类型
        keywords = context.get("keywords")
        if keywords is None:
            context["keywords"] = []
        elif isinstance(keywords, tuple):
            context["keywords"] = list(keywords)
        elif not isinstance(keywords, list):
            context["keywords"] = [str(keywords)] if keywords else []

        # 统一 stream_id
        stream_id = context.get("stream_id") or context.get("stram_id")
        if not stream_id:
            potential = context.get("chat_id") or context.get("session_id")
            if isinstance(potential, str) and potential:
                stream_id = potential
        if stream_id:
            context["stream_id"] = stream_id

        # 全局记忆无需聊天隔离
        context["chat_id"] = context.get("chat_id") or "global_chat"

        # 历史窗口配置
        window_candidate = (
            context.get("history_limit") or context.get("history_window") or context.get("memory_history_limit")
        )
        if window_candidate is not None:
            try:
                context["history_limit"] = int(window_candidate)
            except (TypeError, ValueError):
                context.pop("history_limit", None)

        return context

    async def _build_enhanced_query_context(self, raw_query: str, normalized_context: dict[str, Any]) -> dict[str, Any]:
        """构建包含未读消息综合上下文的增强查询上下文

        Args:
            raw_query: 原始查询文本
            normalized_context: 标准化后的基础上下文

        Returns:
            Dict[str, Any]: 包含未读消息综合信息的增强上下文
        """
        enhanced_context = dict(normalized_context)  # 复制基础上下文

        try:
            # 获取stream_id以查找未读消息
            stream_id = normalized_context.get("stream_id")
            if not stream_id:
                logger.debug("未找到stream_id，使用基础上下文进行查询规划")
                return enhanced_context

            # 获取未读消息作为上下文
            unread_messages_summary = await self._collect_unread_messages_context(stream_id)

            if unread_messages_summary:
                enhanced_context["unread_messages_context"] = unread_messages_summary
                enhanced_context["has_unread_context"] = True

                logger.debug(
                    f"为查询规划构建了增强上下文，包含 {len(unread_messages_summary.get('messages', []))} 条未读消息"
                )
            else:
                enhanced_context["has_unread_context"] = False
                logger.debug("未找到未读消息，使用基础上下文进行查询规划")

        except Exception as e:
            logger.warning(f"构建增强查询上下文失败: {e}", exc_info=True)
            enhanced_context["has_unread_context"] = False

        return enhanced_context

    async def _collect_unread_messages_context(self, stream_id: str) -> dict[str, Any] | None:
        """收集未读消息的综合上下文信息

        Args:
            stream_id: 流ID

        Returns:
            Optional[Dict[str, Any]]: 未读消息的综合信息，包含消息列表、关键词、主题等
        """
        try:
            from src.chat.message_receive.chat_stream import get_chat_manager

            chat_manager = get_chat_manager()
<<<<<<< HEAD
            # get_stream 为异步方法，需要 await
=======
>>>>>>> 4cdc5fc8
            chat_stream = await chat_manager.get_stream(stream_id)

            if not chat_stream or not hasattr(chat_stream, "context_manager"):
                logger.debug(f"未找到stream_id={stream_id}的聊天流或上下文管理器")
                return None

            # 获取未读消息
            context_manager = chat_stream.context_manager
            unread_messages = context_manager.get_unread_messages()

            if not unread_messages:
                logger.debug(f"stream_id={stream_id}没有未读消息")
                return None

            # 构建未读消息摘要
            messages_summary = []
            all_keywords = set()
            participant_names = set()

            for msg in unread_messages[:10]:  # 限制处理最近10条未读消息
                try:
                    # 提取消息内容
                    content = getattr(msg, "processed_plain_text", None) or getattr(msg, "display_message", None) or ""
                    if not content:
                        continue

                    # 提取发送者信息
                    sender_name = "未知用户"
                    if hasattr(msg, "user_info") and msg.user_info:
                        sender_name = (
                            getattr(msg.user_info, "user_nickname", None)
                            or getattr(msg.user_info, "user_cardname", None)
                            or getattr(msg.user_info, "user_id", None)
                            or "未知用户"
                        )

                    participant_names.add(sender_name)

                    # 添加到消息摘要
                    messages_summary.append(
                        {
                            "sender": sender_name,
                            "content": content[:200],  # 限制长度避免过长
                            "timestamp": getattr(msg, "time", None),
                        }
                    )

                    # 提取关键词（简单实现）
                    content_lower = content.lower()
                    # 这里可以添加更复杂的关键词提取逻辑
                    words = [w.strip() for w in content_lower.split() if len(w.strip()) > 1]
                    all_keywords.update(words[:5])  # 每条消息最多取5个词

                except Exception as msg_e:
                    logger.debug(f"处理未读消息时出错: {msg_e}")
                    continue

            if not messages_summary:
                return None

            # 构建综合上下文信息
            unread_context = {
                "messages": messages_summary,
                "total_count": len(unread_messages),
                "processed_count": len(messages_summary),
                "keywords": list(all_keywords)[:20],  # 最多20个关键词
                "participants": list(participant_names),
                "context_summary": self._build_unread_context_summary(messages_summary),
            }

            logger.debug(
                f"收集到未读消息上下文: {len(messages_summary)}条消息，{len(all_keywords)}个关键词，{len(participant_names)}个参与者"
            )
            return unread_context

        except Exception as e:
            logger.warning(f"收集未读消息上下文失败: {e}", exc_info=True)
            return None

    def _build_unread_context_summary(self, messages_summary: list[dict[str, Any]]) -> str:
        """构建未读消息的文本摘要

        Args:
            messages_summary: 未读消息摘要列表

        Returns:
            str: 未读消息的文本摘要
        """
        if not messages_summary:
            return ""

        summary_parts = []
        for msg_info in messages_summary:
            sender = msg_info.get("sender", "未知")
            content = msg_info.get("content", "")
            if content:
                summary_parts.append(f"{sender}: {content}")

        return " | ".join(summary_parts)

    async def _resolve_conversation_context(self, fallback_text: str, context: dict[str, Any] | None) -> str:
        """使用 stream_id 历史消息和相关记忆充实对话文本，默认回退到传入文本"""
        if not context:
            return fallback_text

        user_id = context.get("user_id")
        stream_id = context.get("stream_id") or context.get("stram_id")

        # 优先使用 stream_id 获取历史消息
        if stream_id:
            try:
                from src.chat.message_receive.chat_stream import get_chat_manager

                chat_manager = get_chat_manager()
                # ChatManager.get_stream 是异步方法，需要 await，否则会产生 "coroutine was never awaited" 警告
                chat_stream = await chat_manager.get_stream(stream_id)
                if chat_stream and hasattr(chat_stream, "context_manager"):
                    history_limit = self._determine_history_limit(context)
                    messages = chat_stream.context_manager.get_messages(limit=history_limit, include_unread=True)
                    if messages:
                        transcript = self._format_history_messages(messages)
                        if transcript:
                            cleaned_fallback = (fallback_text or "").strip()
                            if cleaned_fallback and cleaned_fallback not in transcript:
                                transcript = f"{transcript}\n[当前消息] {cleaned_fallback}"

                            logger.debug(
                                "使用 stream_id=%s 的历史消息构建记忆上下文，消息数=%d，限制=%d",
                                stream_id,
                                len(messages),
                                history_limit,
                            )
                            return transcript
                        else:
                            logger.debug(f"stream_id={stream_id} 历史消息格式化失败")
                    else:
                        logger.debug(f"stream_id={stream_id} 未获取到历史消息")
                else:
                    logger.debug(f"未找到 stream_id={stream_id} 对应的聊天流或上下文管理器")
            except Exception as exc:
                logger.warning(f"获取 stream_id={stream_id} 的历史消息失败: {exc}", exc_info=True)

        # 如果无法获取历史消息，尝试检索相关记忆作为上下文
        if user_id and fallback_text:
            try:
                relevant_memories = await self.retrieve_memories_for_building(
                    query_text=fallback_text, user_id=user_id, context=context, limit=3
                )

                if relevant_memories:
                    memory_contexts = []
                    for memory in relevant_memories:
                        memory_contexts.append(f"[历史记忆] {memory.text_content}")

                    memory_transcript = "\n".join(memory_contexts)
                    cleaned_fallback = (fallback_text or "").strip()
                    if cleaned_fallback and cleaned_fallback not in memory_transcript:
                        memory_transcript = f"{memory_transcript}\n[当前消息] {cleaned_fallback}"

                    logger.debug(
                        "使用检索到的历史记忆构建记忆上下文，记忆数=%d，用户=%s", len(relevant_memories), user_id
                    )
                    return memory_transcript

            except Exception as exc:
                logger.warning(f"检索历史记忆作为上下文失败: {exc}", exc_info=True)

        # 回退到传入文本
        return fallback_text

    def _get_build_scope_key(self, context: dict[str, Any], user_id: str | None) -> str | None:
        """确定用于节流控制的记忆构建作用域"""
        return "global_scope"

    def _determine_history_limit(self, context: dict[str, Any]) -> int:
        """确定历史消息获取数量，限制在30-50之间"""
        default_limit = 40
        candidate = context.get("history_limit") or context.get("history_window") or context.get("memory_history_limit")

        if isinstance(candidate, str):
            try:
                candidate = int(candidate)
            except ValueError:
                candidate = None

        if isinstance(candidate, int):
            history_limit = max(30, min(50, candidate))
        else:
            history_limit = default_limit

        return history_limit

    def _format_history_messages(self, messages: list["DatabaseMessages"]) -> str | None:
        """将历史消息格式化为可供LLM处理的多轮对话文本"""
        if not messages:
            return None

        lines: list[str] = []
        for msg in messages:
            try:
                content = getattr(msg, "processed_plain_text", None) or getattr(msg, "display_message", None)
                if not content:
                    continue

                content = re.sub(r"\s+", " ", str(content).strip())
                if not content:
                    continue

                speaker = None
                if hasattr(msg, "user_info") and msg.user_info:
                    speaker = (
                        getattr(msg.user_info, "user_nickname", None)
                        or getattr(msg.user_info, "user_cardname", None)
                        or getattr(msg.user_info, "user_id", None)
                    )
                speaker = speaker or getattr(msg, "user_nickname", None) or getattr(msg, "user_id", None) or "用户"

                timestamp_value = getattr(msg, "time", None) or 0.0
                try:
                    timestamp_dt = datetime.fromtimestamp(float(timestamp_value)) if timestamp_value else datetime.now()
                except (TypeError, ValueError, OSError):
                    timestamp_dt = datetime.now()

                timestamp_str = timestamp_dt.strftime("%Y-%m-%d %H:%M:%S")
                lines.append(f"[{timestamp_str}] {speaker}: {content}")

            except Exception as message_exc:
                logger.debug(f"格式化历史消息失败: {message_exc}")
                continue

        return "\n".join(lines) if lines else None

    async def _assess_information_value(self, text: str, context: dict[str, Any]) -> float:
        """评估信息价值

        Args:
            text: 文本内容
            context: 上下文信息

        Returns:
            价值评分 (0.0-1.0)
        """
        try:
            # 构建评估提示
            prompt = f"""
请评估以下对话内容的信息价值，重点识别包含个人事实、事件、偏好、观点等重要信息的内容。

## 🎯 价值评估重点标准：

### 高价值信息 (0.7-1.0分)：
1. **个人事实** (personal_fact)：包含姓名、年龄、职业、联系方式、住址、健康状况、家庭情况等个人信息
2. **重要事件** (event)：约会、会议、旅行、考试、面试、搬家等重要活动或经历
3. **明确偏好** (preference)：表达喜欢/不喜欢的食物、电影、音乐、品牌、生活习惯等偏好信息
4. **观点态度** (opinion)：对事物的评价、看法、建议、态度等主观观点
5. **核心关系** (relationship)：重要的朋友、家人、同事等人际关系信息

### 中等价值信息 (0.4-0.7分)：
1. **情感表达**：当前情绪状态、心情变化
2. **日常活动**：常规的工作、学习、生活安排
3. **一般兴趣**：兴趣爱好、休闲活动
4. **短期计划**：即将进行的安排和计划

### 低价值信息 (0.0-0.4分)：
1. **寒暄问候**：简单的打招呼、礼貌用语
2. **重复信息**：已经多次提到的相同内容
3. **临时状态**：短暂的情绪波动、临时想法
4. **无关内容**：与用户画像建立无关的信息

对话内容：
{text}

上下文信息：
- 用户ID: {context.get("user_id", "unknown")}
- 消息类型: {context.get("message_type", "unknown")}
- 时间: {datetime.fromtimestamp(context.get("timestamp", time.time()))}

## 📋 评估要求：

### 积极识别原则：
- **宁可高估，不可低估** - 对于可能的个人信息给予较高评估
- **重点关注** - 特别注意包含 personal_fact、event、preference、opinion 的内容
- **细节丰富** - 具体的细节信息比笼统的描述更有价值
- **建立画像** - 有助于建立完整用户画像的信息更有价值

### 评分指导：
- **0.9-1.0**：核心个人信息（姓名、联系方式、重要偏好）
- **0.7-0.8**：重要的个人事实、观点、事件经历
- **0.5-0.6**：一般性偏好、日常活动、情感表达
- **0.3-0.4**：简单的兴趣表达、临时状态
- **0.0-0.2**：寒暄问候、重复内容、无关信息

请以JSON格式输出评估结果：
{{
    "value_score": 0.0到1.0之间的数值,
    "reasoning": "评估理由，包含具体识别到的信息类型",
    "key_factors": ["关键因素1", "关键因素2"],
    "detected_types": ["personal_fact", "preference", "opinion", "event", "relationship", "emotion", "goal"]
}}
"""

            response, _ = await self.value_assessment_model.generate_response_async(prompt, temperature=0.3)

            # 解析响应
            try:
                payload = self._extract_json_payload(response)
                if not payload:
                    raise ValueError("未在响应中找到有效的JSON负载")

                result = orjson.loads(payload)
                value_score = float(result.get("value_score", 0.0))
                reasoning = result.get("reasoning", "")
                key_factors = result.get("key_factors", [])

                logger.info(f"信息价值评估: {value_score:.2f}, 理由: {reasoning}")
                if key_factors:
                    logger.info(f"关键因素: {', '.join(key_factors)}")

                return max(0.0, min(1.0, value_score))

            except (orjson.JSONDecodeError, ValueError) as e:
                preview = response[:200].replace("\n", " ")
                logger.warning(f"解析价值评估响应失败: {e}, 响应片段: {preview}")
                return 0.5  # 默认中等价值

        except Exception as e:
            logger.error(f"信息价值评估失败: {e}", exc_info=True)
            return 0.5  # 默认中等价值

    async def _store_memories_unified(self, memory_chunks: list[MemoryChunk]) -> int:
        """使用统一存储系统存储记忆块"""
        if not memory_chunks or not self.unified_storage:
            return 0

        try:
            # 直接存储到统一存储系统
            stored_count = await self.unified_storage.store_memories(memory_chunks)

            logger.debug(
                "统一存储成功存储 %d 条记忆",
                stored_count,
            )

            return stored_count

        except Exception as e:
            logger.error(f"统一存储记忆失败: {e}", exc_info=True)
            return 0

    # 保留原有方法以兼容旧代码
    async def _store_memories(self, memory_chunks: list[MemoryChunk]) -> int:
        """兼容性方法：重定向到统一存储"""
        return await self._store_memories_unified(memory_chunks)

    def _merge_existing_memory(self, existing: MemoryChunk, incoming: MemoryChunk) -> None:
        """将新记忆的信息合并到已存在的记忆中"""
        updated = False

        for keyword in incoming.keywords:
            if keyword not in existing.keywords:
                existing.add_keyword(keyword)
                updated = True

        for tag in incoming.tags:
            if tag not in existing.tags:
                existing.add_tag(tag)
                updated = True

        for category in incoming.categories:
            if category not in existing.categories:
                existing.add_category(category)
                updated = True

        if incoming.metadata.source_context:
            existing.metadata.source_context = incoming.metadata.source_context

        if incoming.metadata.importance.value > existing.metadata.importance.value:
            existing.metadata.importance = incoming.metadata.importance
            updated = True

        if incoming.metadata.confidence.value > existing.metadata.confidence.value:
            existing.metadata.confidence = incoming.metadata.confidence
            updated = True

        if incoming.metadata.relevance_score > existing.metadata.relevance_score:
            existing.metadata.relevance_score = incoming.metadata.relevance_score
            updated = True

        if updated:
            existing.metadata.last_modified = time.time()

    def _populate_memory_fingerprints(self) -> None:
        """基于当前缓存构建记忆指纹映射"""
        self._memory_fingerprints.clear()
        for memory in self.unified_storage.memory_cache.values():
            fingerprint = self._build_memory_fingerprint(memory)
            key = self._fingerprint_key(memory.user_id, fingerprint)
            self._memory_fingerprints[key] = memory.memory_id

    def _register_memory_fingerprints(self, memories: list[MemoryChunk]) -> None:
        for memory in memories:
            fingerprint = self._build_memory_fingerprint(memory)
            key = self._fingerprint_key(memory.user_id, fingerprint)
            self._memory_fingerprints[key] = memory.memory_id

    def _build_memory_fingerprint(self, memory: MemoryChunk) -> str:
        subjects = memory.subjects or []
        subject_part = "|".join(sorted(s.strip() for s in subjects if s))
        predicate_part = (memory.content.predicate or "").strip()

        obj = memory.content.object
        if isinstance(obj, (dict, list)):
            obj_part = orjson.dumps(obj, option=orjson.OPT_SORT_KEYS).decode("utf-8")
        else:
            obj_part = str(obj).strip()

        base = "|".join(
            [
                str(memory.user_id or "unknown"),
                memory.memory_type.value,
                subject_part,
                predicate_part,
                obj_part,
            ]
        )

        return hashlib.sha256(base.encode("utf-8")).hexdigest()

    @staticmethod
    def _fingerprint_key(user_id: str, fingerprint: str) -> str:
        return f"{user_id!s}:{fingerprint}"

    def _compute_memory_score(self, query_text: str, memory: MemoryChunk, context: dict[str, Any]) -> float:
        """根据查询和上下文为记忆计算匹配分数"""
        tokens_query = self._tokenize_text(query_text)
        tokens_memory = self._tokenize_text(memory.text_content)

        if tokens_query and tokens_memory:
            base_score = len(tokens_query & tokens_memory) / len(tokens_query | tokens_memory)
        else:
            base_score = 0.0

        context_keywords = context.get("keywords") or []
        keyword_overlap = 0.0
        if context_keywords:
            memory_keywords = {k.lower() for k in memory.keywords}
            keyword_overlap = len(memory_keywords & {k.lower() for k in context_keywords}) / max(
                len(context_keywords), 1
            )

        importance_boost = (memory.metadata.importance.value - 1) / 3 * 0.1
        confidence_boost = (memory.metadata.confidence.value - 1) / 3 * 0.05

        final_score = base_score * 0.7 + keyword_overlap * 0.15 + importance_boost + confidence_boost
        return max(0.0, min(1.0, final_score))

    def _tokenize_text(self, text: str) -> set[str]:
        """简单分词，兼容中英文"""
        if not text:
            return set()

        tokens = re.findall(r"[\w\u4e00-\u9fa5]+", text.lower())
        return {token for token in tokens if len(token) > 1}

    async def maintenance(self):
        """系统维护操作（简化版）"""
        try:
            logger.info("开始简化记忆系统维护...")

            # 执行遗忘检查
            if self.unified_storage and self.forgetting_engine:
                forgetting_result = await self.unified_storage.perform_forgetting_check()
                if "error" not in forgetting_result:
                    logger.info(f"遗忘检查完成: {forgetting_result.get('stats', {})}")
                else:
                    logger.warning(f"遗忘检查失败: {forgetting_result['error']}")

            # 保存存储数据
            if self.unified_storage:
                await self.unified_storage.save_storage()

            # 记忆融合引擎维护
            if self.fusion_engine:
                await self.fusion_engine.maintenance()

            logger.info("✅ 简化记忆系统维护完成")

        except Exception as e:
            logger.error(f"❌ 记忆系统维护失败: {e}", exc_info=True)

    def start_hippocampus_sampling(self):
        """启动海马体采样"""
        if self.hippocampus_sampler:
            asyncio.create_task(self.hippocampus_sampler.start_background_sampling())
            logger.info("海马体后台采样已启动")
        else:
            logger.warning("海马体采样器未初始化，无法启动采样")

    def stop_hippocampus_sampling(self):
        """停止海马体采样"""
        if self.hippocampus_sampler:
            self.hippocampus_sampler.stop_background_sampling()
            logger.info("海马体后台采样已停止")

    def get_system_stats(self) -> dict[str, Any]:
        """获取系统统计信息"""
        base_stats = {
            "status": self.status.value,
            "total_memories": self.total_memories,
            "last_build_time": self.last_build_time,
            "last_retrieval_time": self.last_retrieval_time,
            "config": asdict(self.config),
        }

        # 添加海马体采样器统计
        if self.hippocampus_sampler:
            base_stats["hippocampus_sampler"] = self.hippocampus_sampler.get_sampling_stats()

        # 添加存储统计
        if self.unified_storage:
            try:
                storage_stats = self.unified_storage.get_storage_stats()
                base_stats["storage_stats"] = storage_stats
            except Exception as e:
                logger.debug(f"获取存储统计失败: {e}")

        return base_stats

    async def shutdown(self):
        """关闭系统（简化版）"""
        try:
            logger.info("正在关闭简化记忆系统...")

            # 停止海马体采样
            if self.hippocampus_sampler:
                self.hippocampus_sampler.stop_background_sampling()

            # 保存统一存储数据
            if self.unified_storage:
                self.unified_storage.cleanup()

            logger.info("简化记忆系统已关闭")

        except Exception as e:
            logger.error(f"记忆系统关闭失败: {e}", exc_info=True)

    async def _rebuild_vector_storage_if_needed(self):
        """重建向量存储（如果需要）"""
        try:
            # 检查是否有记忆缓存数据
            if not hasattr(self.unified_storage, "memory_cache") or not self.unified_storage.memory_cache:
                logger.info("无记忆缓存数据，跳过向量存储重建")
                return

            logger.info(f"开始重建向量存储，记忆数量: {len(self.unified_storage.memory_cache)}")

            # 收集需要重建向量的记忆
            memories_to_rebuild = []
            if self.unified_storage:
                for memory in self.unified_storage.memory_cache.values():
                    # 检查记忆是否有有效的 display 文本
                    if memory.display and memory.display.strip():
                        memories_to_rebuild.append(memory)
                    elif memory.text_content and memory.text_content.strip():
                        memories_to_rebuild.append(memory)

            if not memories_to_rebuild:
                logger.warning("没有找到可重建向量的记忆")
                return

            logger.info(f"准备为 {len(memories_to_rebuild)} 条记忆重建向量")

            # 批量重建向量
            batch_size = 10
            rebuild_count = 0

            for i in range(0, len(memories_to_rebuild), batch_size):
                batch = memories_to_rebuild[i : i + batch_size]
                try:
                    await self.unified_storage.store_memories(batch)
                    rebuild_count += len(batch)

                    if rebuild_count % 50 == 0:
                        logger.info(f"已重建向量: {rebuild_count}/{len(memories_to_rebuild)}")

                except Exception as e:
                    logger.error(f"批量重建向量失败: {e}")
                    continue

            # 向量数据在 store_memories 中已保存，此处无需额外操作
            if self.unified_storage:
                storage_stats = self.unified_storage.get_storage_stats()
                final_count = storage_stats.get("total_vectors", 0)
                logger.info(f"✅ 向量存储重建完成，最终向量数量: {final_count}")
            else:
                logger.warning("向量存储重建完成，但无法获取最终向量数量，因为存储系统未初始化")

        except Exception as e:
            logger.error(f"向量存储重建失败: {e}", exc_info=True)


# 全局记忆系统实例
memory_system: MemorySystem = None


def get_memory_system() -> MemorySystem:
    """获取全局记忆系统实例"""
    global memory_system
    if memory_system is None:
        memory_system = MemorySystem()
    return memory_system


async def initialize_memory_system(llm_model: LLMRequest | None = None):
    """初始化全局记忆系统"""
    global memory_system
    if memory_system is None:
        memory_system = MemorySystem(llm_model=llm_model)
    await memory_system.initialize()

    # 根据配置启动海马体采样
    sampling_mode = getattr(global_config.memory, "memory_sampling_mode", "immediate")
    if sampling_mode in ["hippocampus", "all"]:
        memory_system.start_hippocampus_sampling()

    return memory_system<|MERGE_RESOLUTION|>--- conflicted
+++ resolved
@@ -997,10 +997,6 @@
             from src.chat.message_receive.chat_stream import get_chat_manager
 
             chat_manager = get_chat_manager()
-<<<<<<< HEAD
-            # get_stream 为异步方法，需要 await
-=======
->>>>>>> 4cdc5fc8
             chat_stream = await chat_manager.get_stream(stream_id)
 
             if not chat_stream or not hasattr(chat_stream, "context_manager"):
