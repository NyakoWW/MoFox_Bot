--- conflicted
+++ resolved
@@ -53,13 +53,7 @@
             "enable_reply": ConfigField(type=bool, default=True, description="完成后是否回复"),
             "ai_image_number": ConfigField(type=int, default=1, description="AI生成图片数量"),
             "image_number": ConfigField(type=int, default=1, description="本地配图数量（1-9张）"),
-<<<<<<< HEAD
-            "image_directory": ConfigField(
-                type=str, default=str(Path(__file__).parent / "images"), description="图片存储目录"
-            ),
-=======
             "image_directory": ConfigField(type=str, default=(Path(__file__).parent / "images").as_posix(), description="图片存储目录")
->>>>>>> a154c9b0
         },
         "read": {
             "permission": ConfigField(type=list, default=[], description="阅读权限QQ号列表"),
@@ -81,13 +75,7 @@
             "forbidden_hours_end": ConfigField(type=int, default=6, description="禁止发送的结束小时(24小时制)"),
         },
         "cookie": {
-<<<<<<< HEAD
-            "http_fallback_host": ConfigField(
-                type=str, default="172.20.130.55", description="备用Cookie获取服务的主机地址"
-            ),
-=======
             "http_fallback_host": ConfigField(type=str, default="127.0.0.1", description="备用Cookie获取服务的主机地址"),
->>>>>>> a154c9b0
             "http_fallback_port": ConfigField(type=int, default=9999, description="备用Cookie获取服务的端口"),
             "napcat_token": ConfigField(type=str, default="", description="Napcat服务的认证Token（可选）"),
         },
